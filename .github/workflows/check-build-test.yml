name: CI

on:
  pull_request:
  push:
    branches:
      - main
      - 1.0.x
    tags-ignore:
      - v*

concurrency:
  # Only run once for latest commit per ref and cancel other (previous) runs.
  group: ci-${{ github.ref }}
  cancel-in-progress: true

jobs:
  style-compile-mima:
    name: Compile, Code Style, Binary Compatibility
    runs-on: ubuntu-20.04
    env:
      JAVA_OPTS: -Xms2G -Xmx3G -Xss2M -XX:ReservedCodeCacheSize=256M -Dfile.encoding=UTF-8

    steps:
      - name: Checkout
        uses: actions/checkout@v4
        with:
          fetch-tags: true
          fetch-depth: 0

      - name: Setup Java 8
        uses: actions/setup-java@v4
        with:
          distribution: temurin
          java-version: 8

      - name: Cache Coursier cache
        uses: coursier/cache-action@v6

      - name: "Code style, compile tests, MiMa. Run locally with: sbt \"javafmtCheckAll; +Test/compile; +mimaReportBinaryIssues\""
        run: sbt "javafmtCheckAll; +Test/compile; +mimaReportBinaryIssues"

      - name: "Integration Test Compile"
        run: sbt "+IntegrationTest/compile"

  documentation:
    name: ScalaDoc, Documentation with Paradox
    runs-on: ubuntu-20.04
    env:
      JAVA_OPTS: -Xms2G -Xmx3G -Xss2M -XX:ReservedCodeCacheSize=256M -Dfile.encoding=UTF-8

    steps:
      - name: Checkout
        uses: actions/checkout@v4
        with:
          fetch-tags: true
          fetch-depth: 0

      - name: Setup Java 11
        uses: actions/setup-java@v4
        with:
          distribution: temurin
          java-version: 11

      - name: Cache Coursier cache
        uses: coursier/cache-action@v6

      - name: "Create all API docs and create site with Paradox"
        run: sbt docs/makeSite

# TODO: Fix after documentation updates
#      - name: Run Link Validator
#        run: cs launch net.runne::site-link-validator:0.2.2 -- scripts/link-validator.conf

  connectors:
    runs-on: ubuntu-20.04

    strategy:
      fail-fast: false
      matrix:
        include:
          - { connector: amqp,                         pre_cmd: 'docker-compose up -d amqp' }
          - { connector: avroparquet }
          - { connector: aws-spi-pekko-http }
          - { connector: awslambda }
          - { connector: aws-event-bridge,             pre_cmd: 'docker-compose up -d amazoneventbridge' }
          - { connector: azure-storage-queue }
          - { connector: cassandra,                    pre_cmd: 'docker-compose up -d cassandra' }
          - { connector: couchbase,                    pre_cmd: 'docker-compose up -d couchbase_prep' }
          - { connector: couchbase3,                   pre_cmd: 'docker-compose up -d couchbase_prep' }
          - { connector: csv }
          - { connector: dynamodb,                     pre_cmd: 'docker-compose up -d dynamodb' }
          - { connector: elasticsearch,                pre_cmd: 'docker-compose up -d elasticsearch6 elasticsearch7 opensearch1' }
          - { connector: file }
          - { connector: ftp,                          pre_cmd: './scripts/ftp-servers.sh' }
          - { connector: geode,                        pre_cmd: 'docker-compose up -d geode' }
          - { connector: google-cloud-bigquery }
          - { connector: google-cloud-bigquery-storage }
          - { connector: google-cloud-pub-sub,         pre_cmd: 'docker-compose up -d gcloud-pubsub-emulator_prep' }
          - { connector: google-cloud-pub-sub-grpc,    pre_cmd: 'docker-compose up -d gcloud-pubsub-emulator_prep' }
          - { connector: google-cloud-storage }
          - { connector: google-common }
          - { connector: google-fcm }
          # hbase disabled until we resolve why new docker image fails our build: https://github.com/akka/alpakka/issues/2185
          # - { connector: hbase,                        pre_cmd: 'docker-compose up -d hbase' }
          - { connector: hdfs,                         pre_cmd: 'file ${HOME}/.cache/coursier/v1/https/repo1.maven.org/maven2/org/typelevel/cats-kernel_2.13/2.0.0/cats-kernel_2.13-2.0.0.jar' }
          - { connector: huawei-push-kit }
          - { connector: influxdb,                     pre_cmd: 'docker-compose up -d influxdb' }
<<<<<<< HEAD
          - { connector: ironmq,                       pre_cmd: 'docker-compose up -d ironauth ironmq' }
          - { connector: jakartams,                    pre_cmd: 'docker-compose up -d ibmmq' }
=======
          # ironmq disabled while we resolve https://github.com/apache/pekko-connectors/issues/697
          # - { connector: ironmq,                       pre_cmd: 'docker-compose up -d ironauth ironmq' }
>>>>>>> 2beb7427
          - { connector: jms,                          pre_cmd: 'docker-compose up -d ibmmq' }
          - { connector: json-streaming }
          - { connector: kinesis }
          - { connector: kudu,                         pre_cmd: 'docker-compose up -d kudu-master kudu-tserver' }
          - { connector: mongodb,                      pre_cmd: 'docker-compose up -d mongo' }
          - { connector: mqtt,                         pre_cmd: 'docker-compose up -d mqtt' }
          - { connector: mqtt-streaming,               pre_cmd: 'docker-compose up -d mqtt' }
          - { connector: orientdb,                     pre_cmd: 'docker-compose up -d orientdb' }
          - { connector: pravega,                      pre_cmd: 'docker-compose up -d pravega'}
          - { connector: reference }
          - { connector: s3 }
          - { connector: spring-web }
          - { connector: simple-codecs }
          - { connector: slick }
          - { connector: sns,                          pre_cmd: 'docker-compose up -d amazonsns' }
          - { connector: solr }
          - { connector: sqs,                          pre_cmd: 'docker-compose up -d elasticmq' }
          - { connector: sse }
          - { connector: text }
          - { connector: udp }
          - { connector: unix-domain-socket }
          - { connector: xml }

    env:
      JAVA_OPTS: -Xms2G -Xmx3G -Xss2M -XX:ReservedCodeCacheSize=256M -Dfile.encoding=UTF-8

    steps:
      - name: Checkout
        uses: actions/checkout@v4
        with:
          fetch-tags: true
          fetch-depth: 0

      - name: Setup Java 8
        uses: actions/setup-java@v4
        with:
          distribution: temurin
          java-version: 8

      - name: Cache Coursier cache
        uses: coursier/cache-action@v6

      - name: ${{ matrix.connector }}
        env:
          CONNECTOR: ${{ matrix.connector }}
          PRE_CMD: ${{ matrix.pre_cmd }}
        run: |-
          $PRE_CMD
          sbt "+${CONNECTOR}/test"

      - name: Print logs on failure
        if: failure()
        run: find . -name "*.log" -exec ./scripts/cat-log.sh {} \;<|MERGE_RESOLUTION|>--- conflicted
+++ resolved
@@ -106,13 +106,9 @@
           - { connector: hdfs,                         pre_cmd: 'file ${HOME}/.cache/coursier/v1/https/repo1.maven.org/maven2/org/typelevel/cats-kernel_2.13/2.0.0/cats-kernel_2.13-2.0.0.jar' }
           - { connector: huawei-push-kit }
           - { connector: influxdb,                     pre_cmd: 'docker-compose up -d influxdb' }
-<<<<<<< HEAD
-          - { connector: ironmq,                       pre_cmd: 'docker-compose up -d ironauth ironmq' }
-          - { connector: jakartams,                    pre_cmd: 'docker-compose up -d ibmmq' }
-=======
           # ironmq disabled while we resolve https://github.com/apache/pekko-connectors/issues/697
           # - { connector: ironmq,                       pre_cmd: 'docker-compose up -d ironauth ironmq' }
->>>>>>> 2beb7427
+          - { connector: jakartams,                    pre_cmd: 'docker-compose up -d ibmmq' }
           - { connector: jms,                          pre_cmd: 'docker-compose up -d ibmmq' }
           - { connector: json-streaming }
           - { connector: kinesis }
