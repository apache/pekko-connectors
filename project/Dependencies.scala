--- conflicted
+++ resolved
@@ -27,13 +27,8 @@
   val InfluxDBJavaVersion = "2.23"
 
   val AvroVersion = "1.11.4"
-<<<<<<< HEAD
-  val AwsSdk2Version = "2.29.50"
+  val AwsSdk2Version = "2.29.52"
   val NettyVersion = "4.1.117.Final"
-=======
-  val AwsSdk2Version = "2.29.52"
-  val NettyVersion = "4.1.116.Final"
->>>>>>> de265935
   // Sync with plugins.sbt
   val PekkoGrpcBinaryVersion = "1.1"
   val PekkoHttpVersion = PekkoHttpDependency.version
