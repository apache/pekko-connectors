--- conflicted
+++ resolved
@@ -64,13 +64,8 @@
   val Couchbase3Version = "3.6.0"
   val CouchbaseVersionForDocs = "2.7"
 
-<<<<<<< HEAD
   val GoogleAuthVersion = "1.32.1"
-  val JwtScalaVersion = "10.0.1"
-=======
-  val GoogleAuthVersion = "1.31.0"
   val JwtScalaVersion = "10.0.4"
->>>>>>> 4316dd8d
   val Log4jVersion = "2.23.1"
 
   // Releases https://github.com/FasterXML/jackson-databind/releases
