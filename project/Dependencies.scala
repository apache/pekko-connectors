--- conflicted
+++ resolved
@@ -28,13 +28,10 @@
 
   val AvroVersion = "1.11.4"
 
-<<<<<<< HEAD
-  val AwsSdk2Version = "2.31.35"
+  val AwsSdk2Version = "2.31.40"
+  
   val NettyVersion = "4.2.1.Final"
-=======
-  val AwsSdk2Version = "2.31.40"
-  val NettyVersion = "4.2.0.Final"
->>>>>>> fd17c260
+
   // Sync with plugins.sbt
   val PekkoGrpcBinaryVersion = "1.1"
   val PekkoHttpVersion = PekkoHttpDependency.version
