--- conflicted
+++ resolved
@@ -26,13 +26,8 @@
   val InfluxDBJavaVersion = "2.23"
 
   val AvroVersion = "1.11.3"
-<<<<<<< HEAD
-  val AwsSdk2Version = "2.23.21"
+  val AwsSdk2Version = "2.24.5"
   val AwsSdk2SqsVersion = "2.24.5" // latest AwsSdk2Version causes us test issues with SQS
-=======
-  val AwsSdk2Version = "2.24.5"
-  val AwsSdk2SqsVersion = "2.20.162" // latest AwsSdk2Version causes us test issues with SQS
->>>>>>> 0fb35e1e
   val AwsSpiPekkoHttpVersion = "0.1.0"
   val NettyVersion = "4.1.106.Final"
   // Sync with plugins.sbt
