/*
 * Licensed to the Apache Software Foundation (ASF) under one or more
 * license agreements; and to You under the Apache License, version 2.0:
 *
 *   https://www.apache.org/licenses/LICENSE-2.0
 *
 * This file is part of the Apache Pekko project, which was derived from Akka.
 */

import sbt._
import Common.isScala3
import Keys._
import com.github.sbt.junit.jupiter.sbt.Import.JupiterKeys

object Dependencies {

  val CronBuild = sys.env.get("GITHUB_EVENT_NAME").contains("schedule")

  val Scala213 = "2.13.16" // update even in link-validator.conf
  val Scala212 = "2.12.20"
  val Scala3 = "3.3.6"
  val ScalaVersions = Seq(Scala213, Scala212, Scala3)

  val PekkoVersion = PekkoCoreDependency.version
  val PekkoBinaryVersion = PekkoCoreDependency.default.link

  val InfluxDBJavaVersion = "2.23"

  val AvroVersion = "1.11.4"

  val AwsSdk2Version = "2.31.40"

  val NettyVersion = "4.2.2.Final"

  // Sync with plugins.sbt
  val PekkoGrpcBinaryVersion = "1.1"
  val PekkoHttpVersion = PekkoHttpDependency.version
  val PekkoStreamsCirceVersion = "1.1.0"
  val PekkoHttpBinaryVersion = PekkoHttpDependency.default.link
  val ScalaTestVersion = "3.2.19"
  val TestContainersScalaTestVersion = "0.43.0"
  val mockitoVersion = "4.11.0" // check even https://github.com/scalatest/scalatestplus-mockito/releases
  val protobufJavaVersion = "3.25.8"
  val hoverflyVersion = "0.19.1"
  val scalaCheckVersion = "1.18.1"

  // Legacy versions support Slf4J v1 for compatibility with older libs
  val Slf4jVersion = "2.0.17"
  val Slf4jLegacyVersion = "1.7.36"
  val LogbackVersion = "1.3.15"
  val LogbackLegacyVersion = "1.2.13"

  /**
   * Calculates the scalatest version in a format that is used for `org.scalatestplus` scalacheck artifacts
   *
   * @see
   * https://www.scalatest.org/user_guide/property_based_testing
   */
  private def scalaTestPlusScalaCheckVersion(version: String) =
    version.split('.').take(2).mkString("-")

  val scalaTestScalaCheckArtifact = s"scalacheck-${scalaTestPlusScalaCheckVersion(scalaCheckVersion)}"
  val scalaTestScalaCheckVersion = s"$ScalaTestVersion.0"
  val scalaTestMockitoVersion = "3.2.18.0"

  val CouchbaseVersion = "2.7.23"
  val Couchbase3Version = "3.6.0"
  val CouchbaseVersionForDocs = "2.7"

  val GoogleAuthVersion = "1.37.0"
  val JwtScalaVersion = "10.0.4"
  val Log4jVersion = "2.24.3"

  // Releases https://github.com/FasterXML/jackson-databind/releases
  // CVE issues https://github.com/FasterXML/jackson-databind/issues?utf8=%E2%9C%93&q=+label%3ACVE
  // This should align with the Jackson minor version used in Pekko 1.1.x
  // https://github.com/apache/pekko/blob/main/project/Dependencies.scala
  val JacksonVersion = "2.19.1"
  val JacksonDatabindDependencies = Seq(
    "com.fasterxml.jackson.core" % "jackson-core" % JacksonVersion,
    "com.fasterxml.jackson.core" % "jackson-databind" % JacksonVersion)

  // wiremock has very outdated, CVE vulnerable dependencies
  private val jettyVersion = "9.4.57.v20241219"
  private val guavaVersion = "33.4.8-jre"
  private val wireMockDependencies = Seq(
    "com.github.tomakehurst" % "wiremock-jre8" % "2.35.2" % Test,
    "org.eclipse.jetty" % "jetty-server" % jettyVersion % Test,
    "org.eclipse.jetty" % "jetty-servlet" % jettyVersion % Test,
    "org.eclipse.jetty" % "jetty-servlets" % jettyVersion % Test,
    "org.eclipse.jetty" % "jetty-webapp" % jettyVersion % Test,
    "org.eclipse.jetty" % "jetty-proxy" % jettyVersion % Test,
    "org.eclipse.jetty" % "jetty-alpn-server" % jettyVersion % Test,
    "org.eclipse.jetty" % "jetty-alpn-java-server" % jettyVersion % Test,
    "org.eclipse.jetty" % "jetty-alpn-openjdk8-server" % jettyVersion % Test,
    "org.eclipse.jetty" % "jetty-alpn-java-client" % jettyVersion % Test,
    "org.eclipse.jetty" % "jetty-alpn-openjdk8-client" % jettyVersion % Test,
    "org.eclipse.jetty.http2" % "http2-server" % jettyVersion % Test,
    "com.google.guava" % "guava" % guavaVersion % Test,
    "com.fasterxml.jackson.core" % "jackson-core" % JacksonVersion % Test,
    "com.fasterxml.jackson.core" % "jackson-annotations" % JacksonVersion % Test,
    "com.fasterxml.jackson.core" % "jackson-databind" % JacksonVersion % Test,
    "commons-io" % "commons-io" % "2.19.0" % Test,
    "commons-fileupload" % "commons-fileupload" % "1.6.0" % Test,
    "com.jayway.jsonpath" % "json-path" % "2.9.0" % Test)

  val CommonSettings = Seq(
    // These libraries are added to all modules via the `Common` AutoPlugin
    libraryDependencies ++= Seq(
      "org.apache.pekko" %% "pekko-stream" % PekkoVersion))

  val testkit = Seq(
    libraryDependencies := Seq(
      "org.scala-lang.modules" %% "scala-collection-compat" % "2.10.0",
      "org.apache.pekko" %% "pekko-stream" % PekkoVersion,
      "org.apache.pekko" %% "pekko-stream-testkit" % PekkoVersion,
      "org.apache.pekko" %% "pekko-slf4j" % PekkoVersion,
      "org.slf4j" % "slf4j-api" % Slf4jVersion,
      "ch.qos.logback" % "logback-classic" % LogbackVersion,
      "org.scalatest" %% "scalatest" % ScalaTestVersion,
      "com.dimafeng" %% "testcontainers-scala-scalatest" % TestContainersScalaTestVersion,
      "com.novocode" % "junit-interface" % "0.11",
      "junit" % "junit" % "4.13.2"))

  val Mockito = Seq(
    "org.mockito" % "mockito-core" % mockitoVersion % Test,
    // https://github.com/scalatest/scalatestplus-mockito/releases
    "org.scalatestplus" %% "mockito-4-11" % scalaTestMockitoVersion % Test)

  val Amqp = Seq(
    libraryDependencies ++= Seq(
      "com.rabbitmq" % "amqp-client" % "5.25.0",
      "org.scalatestplus" %% scalaTestScalaCheckArtifact % scalaTestScalaCheckVersion % Test) ++ Mockito)

  val AwsSpiPekkoHttp = Seq(
    libraryDependencies ++= Seq(
      "org.apache.pekko" %% "pekko-http" % PekkoHttpVersion,
      "software.amazon.awssdk" % "http-client-spi" % AwsSdk2Version,
      ("software.amazon.awssdk" % "dynamodb" % AwsSdk2Version % Test).excludeAll(
        ExclusionRule("software.amazon.awssdk", "netty-nio-client")),
      ("software.amazon.awssdk" % "kinesis" % AwsSdk2Version % Test).excludeAll(
        ExclusionRule("software.amazon.awssdk", "netty-nio-client")),
      ("software.amazon.awssdk" % "sns" % AwsSdk2Version % Test).excludeAll(
        ExclusionRule("software.amazon.awssdk", "netty-nio-client")),
      ("software.amazon.awssdk" % "sqs" % AwsSdk2Version % Test).excludeAll(
        ExclusionRule("software.amazon.awssdk", "netty-nio-client")),
      ("software.amazon.awssdk" % "s3" % AwsSdk2Version % Test).excludeAll(
        ExclusionRule("software.amazon.awssdk", "netty-nio-client")),
      ("software.amazon.awssdk" % "http-client-tests" % AwsSdk2Version % Test).excludeAll(
        ExclusionRule("software.amazon.awssdk", "netty-nio-client")),
      "com.dimafeng" %% "testcontainers-scala" % TestContainersScalaTestVersion % Test,
      "com.github.sbt.junit" % "jupiter-interface" % JupiterKeys.jupiterVersion.value % Test,
<<<<<<< HEAD
      "org.scalatest" %% "scalatest" % ScalaTestVersion % Test,
      "ch.qos.logback" % "logback-classic" % LogbackVersion % Test))
=======
      "org.junit.vintage" % "junit-vintage-engine" % JupiterKeys.junitVintageVersion.value % Test,
      "org.scalatest" %% "scalatest" % ScalaTestVersion % "it,test",
      "ch.qos.logback" % "logback-classic" % LogbackVersion % "it,test"))
>>>>>>> 9a9a6e19

  val AwsLambda = Seq(
    libraryDependencies ++= Seq(
      "org.apache.pekko" %% "pekko-http" % PekkoHttpVersion,
      ("software.amazon.awssdk" % "lambda" % AwsSdk2Version).excludeAll(
        ExclusionRule("software.amazon.awssdk", "apache-client"),
        ExclusionRule("software.amazon.awssdk", "netty-nio-client"))) ++ Mockito)

  val AzureStorageQueue = Seq(
    libraryDependencies ++= Seq(
      "com.microsoft.azure" % "azure-storage" % "8.6.6"))

  val CassandraVersionInDocs = "4.0"
  val CassandraDriverVersion = "4.19.0"
  val CassandraDriverVersionInDocs = "4.17"

  val Cassandra = Seq(
    libraryDependencies ++= JacksonDatabindDependencies ++ Seq(
      "org.apache.cassandra" % "java-driver-core" % CassandraDriverVersion,
      "io.netty" % "netty-handler" % NettyVersion,
      "org.apache.pekko" %% "pekko-discovery" % PekkoVersion % Provided))

  val Couchbase = Seq(
    libraryDependencies ++= Seq(
      "com.couchbase.client" % "java-client" % CouchbaseVersion,
      "io.reactivex" % "rxjava-reactive-streams" % "1.2.1",
      "org.apache.pekko" %% "pekko-discovery" % PekkoVersion % Provided,
      "org.apache.pekko" %% "pekko-http" % PekkoHttpVersion % Test,
      "com.fasterxml.jackson.core" % "jackson-databind" % JacksonVersion % Test,
      "com.fasterxml.jackson.module" %% "jackson-module-scala" % JacksonVersion % Test))

  val Couchbase3 = Seq(
    libraryDependencies ++= Seq(
      "com.couchbase.client" % "java-client" % Couchbase3Version,
      "org.apache.pekko" %% "pekko-discovery" % PekkoVersion % Provided,
      "org.apache.pekko" %% "pekko-http" % PekkoHttpVersion % Test,
      "com.fasterxml.jackson.core" % "jackson-databind" % JacksonVersion % Test,
      "com.fasterxml.jackson.module" %% "jackson-module-scala" % JacksonVersion % Test))

  val `Doc-examples` = Seq(
    libraryDependencies ++= Seq(
      "org.apache.pekko" %% "pekko-slf4j" % PekkoVersion,
      "org.apache.pekko" %% "pekko-stream-testkit" % PekkoVersion % Test,
      "org.apache.pekko" %% "pekko-connectors-kafka" % "1.1.0" % Test,
      "junit" % "junit" % "4.13.2" % Test,
      "org.scalatest" %% "scalatest" % ScalaTestVersion % Test))

  val DynamoDB = Seq(
    libraryDependencies ++= Seq(
      ("software.amazon.awssdk" % "dynamodb" % AwsSdk2Version).excludeAll(
        ExclusionRule("software.amazon.awssdk", "apache-client"),
        ExclusionRule("software.amazon.awssdk", "netty-nio-client")),
      "org.apache.pekko" %% "pekko-http" % PekkoHttpVersion))

  val Elasticsearch = Seq(
    libraryDependencies ++= Seq(
      "org.apache.pekko" %% "pekko-http" % PekkoHttpVersion,
      "org.apache.pekko" %% "pekko-http-spray-json" % PekkoHttpVersion,
      "org.slf4j" % "jcl-over-slf4j" % Slf4jVersion % Test) ++ JacksonDatabindDependencies)

  val File = Seq(
    libraryDependencies ++= Seq(
      "com.google.jimfs" % "jimfs" % "1.3.0" % Test))

  val avro4sVersion: Def.Initialize[String] = Def.setting {
    if (Common.isScala3.value) "5.0.9" else "4.1.1"
  }

  val AvroParquet = Seq(
    libraryDependencies ++= Seq(
      "org.apache.parquet" % "parquet-avro" % "1.15.2",
      "org.apache.avro" % "avro" % AvroVersion,
      ("org.apache.hadoop" % "hadoop-client" % "3.3.6" % Test).exclude("log4j", "log4j"),
      ("org.apache.hadoop" % "hadoop-common" % "3.3.6" % Test).exclude("log4j", "log4j"),
      "com.sksamuel.avro4s" %% "avro4s-core" % avro4sVersion.value % Test,
      "org.scalacheck" %% "scalacheck" % scalaCheckVersion % Test,
      "org.specs2" %% "specs2-core" % "4.21.0" % Test,
      "org.slf4j" % "slf4j-api" % Slf4jVersion % Test,
      "org.slf4j" % "log4j-over-slf4j" % Slf4jVersion % Test))

  val Ftp = Seq(
    libraryDependencies ++= Seq(
      "commons-net" % "commons-net" % "3.11.1",
      "com.hierynomus" % "sshj" % "0.40.0",
      "org.slf4j" % "slf4j-api" % Slf4jVersion % Test,
      "ch.qos.logback" % "logback-classic" % LogbackVersion % Test) ++ Mockito)

  val GeodeVersion = "1.15.1"
  val GeodeVersionForDocs = "115"

  val Geode = Seq(
    libraryDependencies ++= {
      Seq("geode-core", "geode-cq")
        .map("org.apache.geode" % _ % GeodeVersion) ++
      Seq(
        "com.fasterxml.jackson.datatype" % "jackson-datatype-joda" % JacksonVersion,
        "com.fasterxml.jackson.datatype" % "jackson-datatype-jsr310" % JacksonVersion,
        "org.apache.logging.log4j" % "log4j-to-slf4j" % "2.24.3" % Test,
        "org.slf4j" % "slf4j-api" % Slf4jVersion % Test,
        "ch.qos.logback" % "logback-classic" % LogbackVersion % Test) ++ JacksonDatabindDependencies ++
      (if (isScala3.value)
         Seq.empty // Equivalent and relevant shapeless functionality has been mainlined into Scala 3 language/stdlib
       else Seq(
         "com.chuusai" %% "shapeless" % "2.3.13"))
    })

  val GoogleCommon = Seq(
    libraryDependencies ++= Seq(
      "org.apache.pekko" %% "pekko-http" % PekkoHttpVersion,
      "org.apache.pekko" %% "pekko-http-spray-json" % PekkoHttpVersion,
      "com.github.jwt-scala" %% "jwt-json-common" % JwtScalaVersion,
      "com.google.auth" % "google-auth-library-credentials" % GoogleAuthVersion,
      "io.specto" % "hoverfly-java" % hoverflyVersion % Test) ++ Mockito)

  val GoogleBigQuery = Seq(
    libraryDependencies ++= Seq(
      "org.apache.pekko" %% "pekko-http" % PekkoHttpVersion,
      "org.apache.pekko" %% "pekko-http-jackson" % PekkoHttpVersion % Provided,
      "org.apache.pekko" %% "pekko-http-spray-json" % PekkoHttpVersion,
      "io.spray" %% "spray-json" % "1.3.6",
      "com.fasterxml.jackson.core" % "jackson-annotations" % JacksonVersion,
      "com.fasterxml.jackson.datatype" % "jackson-datatype-jsr310" % JacksonVersion % Test,
      "io.specto" % "hoverfly-java" % hoverflyVersion % Test) ++ Mockito)

  val ArrowVersion = "16.0.0"
  val GoogleBigQueryStorage = Seq(
    // see Pekko gRPC version in plugins.sbt
    libraryDependencies ++= Seq(
      // https://github.com/googleapis/java-bigquerystorage/tree/master/proto-google-cloud-bigquerystorage-v1
      "com.google.api.grpc" % "proto-google-cloud-bigquerystorage-v1" % "3.15.0" % "protobuf-src",
      "org.apache.avro" % "avro" % AvroVersion % "provided",
      "org.apache.arrow" % "arrow-vector" % ArrowVersion % "provided",
      "io.grpc" % "grpc-auth" % org.apache.pekko.grpc.gen.BuildInfo.grpcVersion,
      "com.google.protobuf" % "protobuf-java" % protobufJavaVersion % Runtime,
      "org.apache.pekko" %% "pekko-discovery" % PekkoVersion,
      "org.apache.pekko" %% "pekko-http-spray-json" % PekkoHttpVersion,
      "org.apache.pekko" %% "pekko-http-core" % PekkoHttpVersion,
      "org.apache.pekko" %% "pekko-http" % PekkoHttpVersion,
      "org.apache.pekko" %% "pekko-parsing" % PekkoHttpVersion,
      "org.apache.arrow" % "arrow-memory-netty" % ArrowVersion % Test,
      "org.slf4j" % "slf4j-api" % Slf4jVersion % Test,
      "ch.qos.logback" % "logback-classic" % LogbackVersion % Test) ++ Mockito)

  val GooglePubSub = Seq(
    libraryDependencies ++= Seq(
      "org.apache.pekko" %% "pekko-http" % PekkoHttpVersion,
      "org.apache.pekko" %% "pekko-http-spray-json" % PekkoHttpVersion) ++
    Mockito ++ wireMockDependencies)

  val GooglePubSubGrpc = Seq(
    // see Pekko gRPC version in plugins.sbt
    libraryDependencies ++= Seq(
      // https://github.com/googleapis/java-pubsub/tree/master/proto-google-cloud-pubsub-v1/
      "com.google.cloud" % "google-cloud-pubsub" % "1.140.1" % "protobuf-src",
      "io.grpc" % "grpc-auth" % org.apache.pekko.grpc.gen.BuildInfo.grpcVersion,
      "com.google.auth" % "google-auth-library-oauth2-http" % GoogleAuthVersion,
      "com.google.protobuf" % "protobuf-java" % protobufJavaVersion % Runtime,
      // pull in Pekko Discovery for our Pekko version
      "org.apache.pekko" %% "pekko-discovery" % PekkoVersion))

  val GoogleFcm = Seq(
    libraryDependencies ++= Seq(
      "org.apache.pekko" %% "pekko-http" % PekkoHttpVersion,
      "org.apache.pekko" %% "pekko-http-spray-json" % PekkoHttpVersion) ++ Mockito)

  val GoogleStorage = Seq(
    libraryDependencies ++= Seq(
      "org.apache.pekko" %% "pekko-http" % PekkoHttpVersion,
      "org.apache.pekko" %% "pekko-http-spray-json" % PekkoHttpVersion,
      "io.specto" % "hoverfly-java" % hoverflyVersion % Test) ++ Mockito)

  val HBase = {
    val hbaseVersion = "1.4.14"
    val hadoopVersion = "2.7.7"
    Seq(
      libraryDependencies ++= Seq(
        ("org.apache.hbase" % "hbase-shaded-client" % hbaseVersion).exclude("log4j", "log4j").exclude("org.slf4j",
          "slf4j-log4j12"),
        ("org.apache.hbase" % "hbase-common" % hbaseVersion).exclude("log4j", "log4j").exclude("org.slf4j",
          "slf4j-log4j12"),
        ("org.apache.hadoop" % "hadoop-common" % hadoopVersion).exclude("log4j", "log4j").exclude("org.slf4j",
          "slf4j-log4j12"),
        ("org.apache.hadoop" % "hadoop-mapreduce-client-core" % hadoopVersion).exclude("log4j", "log4j").exclude(
          "org.slf4j", "slf4j-log4j12"),
        "org.slf4j" % "log4j-over-slf4j" % Slf4jVersion % Test))
  }

  val HadoopVersion = "3.3.6"
  val Hdfs = Seq(
    libraryDependencies ++= Seq(
      ("org.apache.hadoop" % "hadoop-client" % HadoopVersion).exclude("log4j", "log4j").exclude("org.slf4j",
        "slf4j-log4j12"),
      "org.typelevel" %% "cats-core" % "2.13.0",
      ("org.apache.hadoop" % "hadoop-hdfs" % HadoopVersion % Test).exclude("log4j", "log4j").exclude("org.slf4j",
        "slf4j-log4j12"),
      ("org.apache.hadoop" % "hadoop-common" % HadoopVersion % Test).exclude("log4j", "log4j").exclude("org.slf4j",
        "slf4j-log4j12"),
      ("org.apache.hadoop" % "hadoop-minicluster" % HadoopVersion % Test).exclude("log4j", "log4j").exclude("org.slf4j",
        "slf4j-log4j12"),
      "org.slf4j" % "log4j-over-slf4j" % Slf4jVersion % Test) ++ Mockito)

  val HuaweiPushKit = Seq(
    libraryDependencies ++= Seq(
      "org.apache.pekko" %% "pekko-http" % PekkoHttpVersion,
      "org.apache.pekko" %% "pekko-http-spray-json" % PekkoHttpVersion,
      "com.github.jwt-scala" %% "jwt-json-common" % JwtScalaVersion) ++ Mockito)

  val InfluxDB = Seq(
    libraryDependencies ++= Seq(
      "org.influxdb" % "influxdb-java" % InfluxDBJavaVersion))

  val IronMq = Seq(
    libraryDependencies ++= Seq(
      "org.apache.pekko" %% "pekko-http" % PekkoHttpVersion,
      "org.mdedetrich" %% "pekko-stream-circe" % PekkoStreamsCirceVersion,
      "org.mdedetrich" %% "pekko-http-circe" % PekkoStreamsCirceVersion))

  val JakartaMs = {
    val artemisVersion = "2.19.1"
    Seq(
      libraryDependencies ++= Seq(
        "jakarta.jms" % "jakarta.jms-api" % "3.0.0" % Provided,
        "com.ibm.mq" % "com.ibm.mq.jakarta.client" % "9.4.2.1" % Test,
        "org.apache.activemq" % "artemis-server" % artemisVersion % Test,
        "org.apache.activemq" % "artemis-jakarta-client" % artemisVersion % Test,
        "org.apache.activemq" % "artemis-junit" % artemisVersion % Test,
        "com.github.pjfanning" % "jakartamswrapper" % "0.1.0" % Test) ++ Mockito)
  }

  val Jms = Seq(
    libraryDependencies ++= Seq(
      "javax.jms" % "javax.jms-api" % "2.0.1" % Provided,
      "com.ibm.mq" % "com.ibm.mq.allclient" % "9.4.2.1" % Test,
      "org.apache.activemq" % "activemq-broker" % "5.16.8" % Test,
      "org.apache.activemq" % "activemq-client" % "5.16.8" % Test,
      "io.github.sullis" %% "jms-testkit" % "1.0.4" % Test,
      "com.github.pjfanning" % "jmswrapper" % "0.1.0" % Test) ++ Mockito)

  val JsonStreaming = Seq(
    libraryDependencies ++= Seq(
      "com.github.jsurfer" % "jsurfer-jackson" % "1.6.5") ++ JacksonDatabindDependencies)

  val Kinesis = Seq(
    libraryDependencies ++= Seq(
      "org.apache.pekko" %% "pekko-http" % PekkoHttpVersion,
      "software.amazon.awssdk" % "kinesis" % AwsSdk2Version,
      "software.amazon.awssdk" % "firehose" % AwsSdk2Version,
      "software.amazon.kinesis" % "amazon-kinesis-client" % "3.0.3").map(
      _.excludeAll(
        ExclusionRule("software.amazon.awssdk", "apache-client"),
        ExclusionRule("software.amazon.awssdk", "netty-nio-client"))) ++ Seq(
      "org.slf4j" % "slf4j-api" % Slf4jVersion % Test,
      "ch.qos.logback" % "logback-classic" % LogbackVersion % Test) ++ Mockito)

  val KuduVersion = "1.17.1"
  val Kudu = Seq(
    libraryDependencies ++= Seq(
      "org.apache.kudu" % "kudu-client" % KuduVersion,
      "org.apache.logging.log4j" % "log4j-to-slf4j" % Log4jVersion % Test))

  val MongoDb = Seq(
    crossScalaVersions -= Scala3,
    libraryDependencies ++= Seq(
      "org.mongodb.scala" %% "mongo-scala-driver" % "5.5.0"))

  val Mqtt = Seq(
    libraryDependencies ++= Seq(
      "org.eclipse.paho" % "org.eclipse.paho.client.mqttv3" % "1.2.5"))

  val MqttV5 = Seq(
    libraryDependencies ++= Seq(
      "org.eclipse.paho" % "org.eclipse.paho.mqttv5.client" % "1.2.5"))

  val MqttStreaming = Seq(
    libraryDependencies ++= Seq(
      "org.apache.pekko" %% "pekko-actor-typed" % PekkoVersion,
      "org.apache.pekko" %% "pekko-actor-testkit-typed" % PekkoVersion % Test,
      "org.apache.pekko" %% "pekko-stream-typed" % PekkoVersion,
      "org.apache.pekko" %% "pekko-stream-testkit" % PekkoVersion % Test))

  val OrientDB = Seq(
    libraryDependencies ++= JacksonDatabindDependencies ++ Seq(
      ("com.orientechnologies" % "orientdb-graphdb" % "3.2.40")
        .exclude("com.tinkerpop.blueprints", "blueprints-core"),
      "com.orientechnologies" % "orientdb-object" % "3.2.40"))

  val PravegaVersion = "0.13.0"
  val PravegaVersionForDocs = "latest"

  val Pravega = {
    Seq(
      libraryDependencies ++= Seq(
        "io.pravega" % "pravega-client" % PravegaVersion,
        "org.slf4j" % "slf4j-api" % Slf4jVersion % Test,
        "org.slf4j" % "log4j-over-slf4j" % Slf4jVersion % Test))
  }

  val Reference = Seq(
    // connector specific library dependencies and resolver settings
    libraryDependencies ++= Seq(
    ))

  val S3 = Seq(
    libraryDependencies ++= Seq(
      "org.apache.pekko" %% "pekko-http" % PekkoHttpVersion,
      "org.apache.pekko" %% "pekko-http-xml" % PekkoHttpVersion,
      "software.amazon.awssdk" % "auth" % AwsSdk2Version,
      // in-memory filesystem for file related tests
      "com.google.jimfs" % "jimfs" % "1.3.0" % Test,
      "org.scalacheck" %% "scalacheck" % scalaCheckVersion % Test,
      "org.scalatestplus" %% scalaTestScalaCheckArtifact % scalaTestScalaCheckVersion % Test) ++
    wireMockDependencies)

  val SpringWeb = {
    val SpringVersion = "5.3.39"
    val SpringBootVersion = "2.7.18"
    Seq(
      libraryDependencies ++= Seq(
        "org.springframework" % "spring-core" % SpringVersion,
        "org.springframework" % "spring-context" % SpringVersion,
        "org.springframework.boot" % "spring-boot-autoconfigure" % SpringBootVersion, // TODO should this be provided?
        "org.springframework.boot" % "spring-boot-configuration-processor" % SpringBootVersion % Optional,
        // for examples
        "org.springframework.boot" % "spring-boot-starter-web" % SpringBootVersion % Test))
  }

  val SlickVersion = "3.5.1"
  val Slick = Seq(
    // Transitive dependency `scala-reflect` to avoid `NoClassDefFoundError`.
    // See: https://github.com/slick/slick/issues/2933
    libraryDependencies ++= (CrossVersion.partialVersion(scalaVersion.value) match {
      case Some((2, _)) => Seq("org.scala-lang" % "scala-reflect" % scalaVersion.value)
      case _            => Nil
    }),
    libraryDependencies ++= Seq(
      "com.typesafe.slick" %% "slick" % SlickVersion,
      "com.typesafe.slick" %% "slick-hikaricp" % SlickVersion,
      "ch.qos.logback" % "logback-classic" % LogbackVersion % Test,
      "com.h2database" % "h2" % "2.2.224" % Test))

  val Eventbridge = Seq(
    libraryDependencies ++= Seq(
      ("software.amazon.awssdk" % "eventbridge" % AwsSdk2Version).excludeAll(
        ExclusionRule("software.amazon.awssdk", "apache-client"),
        ExclusionRule("software.amazon.awssdk", "netty-nio-client")),
      "org.apache.pekko" %% "pekko-http" % PekkoHttpVersion) ++ Mockito)

  val Sns = Seq(
    libraryDependencies ++= Seq(
      ("software.amazon.awssdk" % "sns" % AwsSdk2Version).excludeAll(
        ExclusionRule("software.amazon.awssdk", "apache-client"),
        ExclusionRule("software.amazon.awssdk", "netty-nio-client")),
      "org.apache.pekko" %% "pekko-http" % PekkoHttpVersion) ++ Mockito)

  val SolrjVersion = "8.11.4"
  val SolrVersionForDocs = "8_11"

  val Solr = Seq(
    libraryDependencies ++= Seq(
      "org.apache.solr" % "solr-solrj" % SolrjVersion,
      ("org.apache.solr" % "solr-test-framework" % SolrjVersion % Test).exclude("org.apache.logging.log4j",
        "log4j-slf4j-impl"),
      "org.slf4j" % "log4j-over-slf4j" % Slf4jLegacyVersion % Test),
    dependencyOverrides ++= Seq(
      "org.slf4j" % "slf4j-api" % Slf4jLegacyVersion,
      "ch.qos.logback" % "logback-classic" % LogbackLegacyVersion))

  val Sqs = Seq(
    libraryDependencies ++= Seq(
      ("software.amazon.awssdk" % "sqs" % AwsSdk2Version).excludeAll(
        ExclusionRule("software.amazon.awssdk", "apache-client"),
        ExclusionRule("software.amazon.awssdk", "netty-nio-client")),
      "org.apache.pekko" %% "pekko-http" % PekkoHttpVersion,
      "org.mockito" % "mockito-inline" % mockitoVersion % Test) ++ Mockito)

  val Sse = Seq(
    libraryDependencies ++= Seq(
      "org.apache.pekko" %% "pekko-http" % PekkoHttpVersion,
      "org.apache.pekko" %% "pekko-http-testkit" % PekkoHttpVersion % Test))

  val UnixDomainSocket = Seq(
    libraryDependencies ++= Seq(
      "com.github.jnr" % "jffi" % "1.3.13", // classifier "complete", // Is the classifier needed anymore?
      "com.github.jnr" % "jnr-unixsocket" % "0.38.23"))

  val Xml = Seq(
    libraryDependencies ++= Seq(
      "com.fasterxml" % "aalto-xml" % "1.3.3"))

}<|MERGE_RESOLUTION|>--- conflicted
+++ resolved
@@ -150,14 +150,9 @@
         ExclusionRule("software.amazon.awssdk", "netty-nio-client")),
       "com.dimafeng" %% "testcontainers-scala" % TestContainersScalaTestVersion % Test,
       "com.github.sbt.junit" % "jupiter-interface" % JupiterKeys.jupiterVersion.value % Test,
-<<<<<<< HEAD
+      "org.junit.vintage" % "junit-vintage-engine" % JupiterKeys.junitVintageVersion.value % Test,
       "org.scalatest" %% "scalatest" % ScalaTestVersion % Test,
       "ch.qos.logback" % "logback-classic" % LogbackVersion % Test))
-=======
-      "org.junit.vintage" % "junit-vintage-engine" % JupiterKeys.junitVintageVersion.value % Test,
-      "org.scalatest" %% "scalatest" % ScalaTestVersion % "it,test",
-      "ch.qos.logback" % "logback-classic" % LogbackVersion % "it,test"))
->>>>>>> 9a9a6e19
 
   val AwsLambda = Seq(
     libraryDependencies ++= Seq(
