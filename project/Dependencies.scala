/*
 * Licensed to the Apache Software Foundation (ASF) under one or more
 * license agreements; and to You under the Apache License, version 2.0:
 *
 *   https://www.apache.org/licenses/LICENSE-2.0
 *
 * This file is part of the Apache Pekko project, which was derived from Akka.
 */

import sbt._
import Common.isScala3
import Keys._
import com.github.sbt.junit.jupiter.sbt.Import.JupiterKeys

object Dependencies {

  val CronBuild = sys.env.get("GITHUB_EVENT_NAME").contains("schedule")

  val Scala213 = "2.13.15" // update even in link-validator.conf
  val Scala212 = "2.12.20"
  val Scala3 = "3.3.4"
  val ScalaVersions = Seq(Scala213, Scala212, Scala3)

  val PekkoVersion = PekkoCoreDependency.version
  val PekkoBinaryVersion = PekkoCoreDependency.default.link

  val InfluxDBJavaVersion = "2.23"

  val AvroVersion = "1.11.4"
  val AwsSdk2Version = "2.29.34"
  val NettyVersion = "4.1.115.Final"
  // Sync with plugins.sbt
  val PekkoGrpcBinaryVersion = "1.1"
  val PekkoHttpVersion = PekkoHttpDependency.version
  val PekkoStreamsCirceVersion = "1.1.0"
  val PekkoHttpBinaryVersion = PekkoHttpDependency.default.link
  val ScalaTestVersion = "3.2.19"
  val TestContainersScalaTestVersion = "0.41.4"
  val mockitoVersion = "4.11.0" // check even https://github.com/scalatest/scalatestplus-mockito/releases
  val protobufJavaVersion = "3.25.5"
  val hoverflyVersion = "0.19.1"
  val scalaCheckVersion = "1.18.1"

  // Legacy versions support Slf4J v1 for compatibility with older libs
  val Slf4jVersion = "2.0.16"
  val Slf4jLegacyVersion = "1.7.36"
  val LogbackVersion = "1.3.14"
  val LogbackLegacyVersion = "1.2.13"

  /**
   * Calculates the scalatest version in a format that is used for `org.scalatestplus` scalacheck artifacts
   *
   * @see
   * https://www.scalatest.org/user_guide/property_based_testing
   */
  private def scalaTestPlusScalaCheckVersion(version: String) =
    version.split('.').take(2).mkString("-")

  val scalaTestScalaCheckArtifact = s"scalacheck-${scalaTestPlusScalaCheckVersion(scalaCheckVersion)}"
  val scalaTestScalaCheckVersion = s"$ScalaTestVersion.0"
  val scalaTestMockitoVersion = "3.2.18.0"

  val CouchbaseVersion = "2.7.23"
  val Couchbase3Version = "3.6.0"
  val CouchbaseVersionForDocs = "2.7"

  val GoogleAuthVersion = "1.30.1"
  val JwtScalaVersion = "10.0.1"
  val Log4jVersion = "2.23.1"

  // Releases https://github.com/FasterXML/jackson-databind/releases
  // CVE issues https://github.com/FasterXML/jackson-databind/issues?utf8=%E2%9C%93&q=+label%3ACVE
  // This should align with the Jackson minor version used in Pekko 1.1.x
  // https://github.com/apache/pekko/blob/main/project/Dependencies.scala
  val JacksonVersion = "2.17.3"
  val JacksonDatabindDependencies = Seq(
    "com.fasterxml.jackson.core" % "jackson-core" % JacksonVersion,
    "com.fasterxml.jackson.core" % "jackson-databind" % JacksonVersion)

  // wiremock has very outdated, CVE vulnerable dependencies
  private val jettyVersion = "9.4.56.v20240826"
  private val guavaVersion = "33.3.1-jre"
  private val wireMockDependencies = Seq(
    "com.github.tomakehurst" % "wiremock-jre8" % "2.35.2" % Test,
    "org.eclipse.jetty" % "jetty-server" % jettyVersion % Test,
    "org.eclipse.jetty" % "jetty-servlet" % jettyVersion % Test,
    "org.eclipse.jetty" % "jetty-servlets" % jettyVersion % Test,
    "org.eclipse.jetty" % "jetty-webapp" % jettyVersion % Test,
    "org.eclipse.jetty" % "jetty-proxy" % jettyVersion % Test,
    "org.eclipse.jetty" % "jetty-alpn-server" % jettyVersion % Test,
    "org.eclipse.jetty" % "jetty-alpn-java-server" % jettyVersion % Test,
    "org.eclipse.jetty" % "jetty-alpn-openjdk8-server" % jettyVersion % Test,
    "org.eclipse.jetty" % "jetty-alpn-java-client" % jettyVersion % Test,
    "org.eclipse.jetty" % "jetty-alpn-openjdk8-client" % jettyVersion % Test,
    "org.eclipse.jetty.http2" % "http2-server" % jettyVersion % Test,
    "com.google.guava" % "guava" % guavaVersion % Test,
    "com.fasterxml.jackson.core" % "jackson-core" % JacksonVersion % Test,
    "com.fasterxml.jackson.core" % "jackson-annotations" % JacksonVersion % Test,
    "com.fasterxml.jackson.core" % "jackson-databind" % JacksonVersion % Test,
    "commons-io" % "commons-io" % "2.18.0" % Test,
    "commons-fileupload" % "commons-fileupload" % "1.5" % Test,
    "com.jayway.jsonpath" % "json-path" % "2.9.0" % Test)

  val CommonSettings = Seq(
    // These libraries are added to all modules via the `Common` AutoPlugin
    libraryDependencies ++= Seq(
      "org.apache.pekko" %% "pekko-stream" % PekkoVersion))

  val testkit = Seq(
    libraryDependencies := Seq(
      "org.scala-lang.modules" %% "scala-collection-compat" % "2.10.0",
      "org.apache.pekko" %% "pekko-stream" % PekkoVersion,
      "org.apache.pekko" %% "pekko-stream-testkit" % PekkoVersion,
      "org.apache.pekko" %% "pekko-slf4j" % PekkoVersion,
      "org.slf4j" % "slf4j-api" % Slf4jVersion,
      "ch.qos.logback" % "logback-classic" % LogbackVersion,
      "org.scalatest" %% "scalatest" % ScalaTestVersion,
      "com.dimafeng" %% "testcontainers-scala-scalatest" % TestContainersScalaTestVersion,
      "com.novocode" % "junit-interface" % "0.11",
      "junit" % "junit" % "4.13.2"))

  val Mockito = Seq(
    "org.mockito" % "mockito-core" % mockitoVersion % Test,
    // https://github.com/scalatest/scalatestplus-mockito/releases
    "org.scalatestplus" %% "mockito-4-11" % scalaTestMockitoVersion % Test)

  val Amqp = Seq(
    libraryDependencies ++= Seq(
      "com.rabbitmq" % "amqp-client" % "5.24.0",
      "org.scalatestplus" %% scalaTestScalaCheckArtifact % scalaTestScalaCheckVersion % Test) ++ Mockito)

  val AwsSpiPekkoHttp = Seq(
    libraryDependencies ++= Seq(
      "org.apache.pekko" %% "pekko-http" % PekkoHttpVersion,
      "software.amazon.awssdk" % "http-client-spi" % AwsSdk2Version,
      ("software.amazon.awssdk" % "dynamodb" % AwsSdk2Version % "it,test").excludeAll(
        ExclusionRule("software.amazon.awssdk", "netty-nio-client")),
      ("software.amazon.awssdk" % "kinesis" % AwsSdk2Version % "it,test").excludeAll(
        ExclusionRule("software.amazon.awssdk", "netty-nio-client")),
      ("software.amazon.awssdk" % "sns" % AwsSdk2Version % "it,test").excludeAll(
        ExclusionRule("software.amazon.awssdk", "netty-nio-client")),
      ("software.amazon.awssdk" % "sqs" % AwsSdk2Version % "it,test").excludeAll(
        ExclusionRule("software.amazon.awssdk", "netty-nio-client")),
      ("software.amazon.awssdk" % "s3" % AwsSdk2Version % "it,test").excludeAll(
        ExclusionRule("software.amazon.awssdk", "netty-nio-client")),
      ("software.amazon.awssdk" % "http-client-tests" % AwsSdk2Version % "it,test").excludeAll(
        ExclusionRule("software.amazon.awssdk", "netty-nio-client")),
      "com.dimafeng" %% "testcontainers-scala" % TestContainersScalaTestVersion % Test,
      "com.github.sbt.junit" % "jupiter-interface" % JupiterKeys.jupiterVersion.value % Test,
      "org.scalatest" %% "scalatest" % ScalaTestVersion % "it,test",
      "ch.qos.logback" % "logback-classic" % LogbackVersion % "it,test"))

  val AwsLambda = Seq(
    libraryDependencies ++= Seq(
      "org.apache.pekko" %% "pekko-http" % PekkoHttpVersion,
      ("software.amazon.awssdk" % "lambda" % AwsSdk2Version).excludeAll(
        ExclusionRule("software.amazon.awssdk", "apache-client"),
        ExclusionRule("software.amazon.awssdk", "netty-nio-client"))) ++ Mockito)

  val AzureStorageQueue = Seq(
    libraryDependencies ++= Seq(
      "com.microsoft.azure" % "azure-storage" % "8.6.6"))

  val CassandraVersionInDocs = "4.0"
  val CassandraDriverVersion = "4.18.1"
  val CassandraDriverVersionInDocs = "4.17"

  val Cassandra = Seq(
    libraryDependencies ++= JacksonDatabindDependencies ++ Seq(
      "org.apache.cassandra" % "java-driver-core" % CassandraDriverVersion,
      "io.netty" % "netty-handler" % NettyVersion,
      "org.apache.pekko" %% "pekko-discovery" % PekkoVersion % Provided))

  val Couchbase = Seq(
    libraryDependencies ++= Seq(
      "com.couchbase.client" % "java-client" % CouchbaseVersion,
      "io.reactivex" % "rxjava-reactive-streams" % "1.2.1",
      "org.apache.pekko" %% "pekko-discovery" % PekkoVersion % Provided,
      "org.apache.pekko" %% "pekko-http" % PekkoHttpVersion % Test,
      "com.fasterxml.jackson.core" % "jackson-databind" % JacksonVersion % Test,
      "com.fasterxml.jackson.module" %% "jackson-module-scala" % JacksonVersion % Test))

  val Couchbase3 = Seq(
    libraryDependencies ++= Seq(
      "com.couchbase.client" % "java-client" % Couchbase3Version,
      "org.apache.pekko" %% "pekko-discovery" % PekkoVersion % Provided,
      "org.apache.pekko" %% "pekko-http" % PekkoHttpVersion % Test,
      "com.fasterxml.jackson.core" % "jackson-databind" % JacksonVersion % Test,
      "com.fasterxml.jackson.module" %% "jackson-module-scala" % JacksonVersion % Test))

  val `Doc-examples` = Seq(
    libraryDependencies ++= Seq(
      "org.apache.pekko" %% "pekko-slf4j" % PekkoVersion,
      "org.apache.pekko" %% "pekko-stream-testkit" % PekkoVersion % Test,
      "org.apache.pekko" %% "pekko-connectors-kafka" % "1.1.0" % Test,
      "junit" % "junit" % "4.13.2" % Test,
      "org.scalatest" %% "scalatest" % ScalaTestVersion % Test))

  val DynamoDB = Seq(
    libraryDependencies ++= Seq(
      ("software.amazon.awssdk" % "dynamodb" % AwsSdk2Version).excludeAll(
        ExclusionRule("software.amazon.awssdk", "apache-client"),
        ExclusionRule("software.amazon.awssdk", "netty-nio-client")),
      "org.apache.pekko" %% "pekko-http" % PekkoHttpVersion))

  val Elasticsearch = Seq(
    libraryDependencies ++= Seq(
      "org.apache.pekko" %% "pekko-http" % PekkoHttpVersion,
      "org.apache.pekko" %% "pekko-http-spray-json" % PekkoHttpVersion,
      "org.slf4j" % "jcl-over-slf4j" % Slf4jVersion % Test) ++ JacksonDatabindDependencies)

  val File = Seq(
    libraryDependencies ++= Seq(
      "com.google.jimfs" % "jimfs" % "1.3.0" % Test))

  val avro4sVersion: Def.Initialize[String] = Def.setting {
    if (Common.isScala3.value) "5.0.9" else "4.1.1"
  }

  val AvroParquet = Seq(
    libraryDependencies ++= Seq(
      "org.apache.parquet" % "parquet-avro" % "1.15.0",
      "org.apache.avro" % "avro" % AvroVersion,
      ("org.apache.hadoop" % "hadoop-client" % "3.3.6" % Test).exclude("log4j", "log4j"),
      ("org.apache.hadoop" % "hadoop-common" % "3.3.6" % Test).exclude("log4j", "log4j"),
      "com.sksamuel.avro4s" %% "avro4s-core" % avro4sVersion.value % Test,
      "org.scalacheck" %% "scalacheck" % scalaCheckVersion % Test,
      "org.specs2" %% "specs2-core" % "4.20.9" % Test,
      "org.slf4j" % "slf4j-api" % Slf4jVersion % Test,
      "org.slf4j" % "log4j-over-slf4j" % Slf4jVersion % Test))

  val Ftp = Seq(
    libraryDependencies ++= Seq(
      "commons-net" % "commons-net" % "3.11.1",
      "com.hierynomus" % "sshj" % "0.39.0",
      "org.slf4j" % "slf4j-api" % Slf4jVersion % Test,
      "ch.qos.logback" % "logback-classic" % LogbackVersion % Test) ++ Mockito)

  val GeodeVersion = "1.15.1"
  val GeodeVersionForDocs = "115"

  val Geode = Seq(
    libraryDependencies ++= {
      Seq("geode-core", "geode-cq")
        .map("org.apache.geode" % _ % GeodeVersion) ++
      Seq(
        "com.fasterxml.jackson.datatype" % "jackson-datatype-joda" % JacksonVersion,
        "com.fasterxml.jackson.datatype" % "jackson-datatype-jsr310" % JacksonVersion,
        "org.apache.logging.log4j" % "log4j-to-slf4j" % "2.24.3" % Test,
        "org.slf4j" % "slf4j-api" % Slf4jVersion % Test,
        "ch.qos.logback" % "logback-classic" % LogbackVersion % Test) ++ JacksonDatabindDependencies ++
      (if (isScala3.value)
         Seq.empty // Equivalent and relevant shapeless functionality has been mainlined into Scala 3 language/stdlib
       else Seq(
         "com.chuusai" %% "shapeless" % "2.3.12"))
    })

  val GoogleCommon = Seq(
    libraryDependencies ++= Seq(
      "org.apache.pekko" %% "pekko-http" % PekkoHttpVersion,
      "org.apache.pekko" %% "pekko-http-spray-json" % PekkoHttpVersion,
      "com.github.jwt-scala" %% "jwt-json-common" % JwtScalaVersion,
      "com.google.auth" % "google-auth-library-credentials" % GoogleAuthVersion,
      "io.specto" % "hoverfly-java" % hoverflyVersion % Test) ++ Mockito)

  val GoogleBigQuery = Seq(
    libraryDependencies ++= Seq(
      "org.apache.pekko" %% "pekko-http" % PekkoHttpVersion,
      "org.apache.pekko" %% "pekko-http-jackson" % PekkoHttpVersion % Provided,
      "org.apache.pekko" %% "pekko-http-spray-json" % PekkoHttpVersion,
      "io.spray" %% "spray-json" % "1.3.6",
      "com.fasterxml.jackson.core" % "jackson-annotations" % JacksonVersion,
      "com.fasterxml.jackson.datatype" % "jackson-datatype-jsr310" % JacksonVersion % Test,
      "io.specto" % "hoverfly-java" % hoverflyVersion % Test) ++ Mockito)

  val ArrowVersion = "16.0.0"
  val GoogleBigQueryStorage = Seq(
    // see Pekko gRPC version in plugins.sbt
    libraryDependencies ++= Seq(
      // https://github.com/googleapis/java-bigquerystorage/tree/master/proto-google-cloud-bigquerystorage-v1
      "com.google.api.grpc" % "proto-google-cloud-bigquerystorage-v1" % "3.11.0" % "protobuf-src",
      "org.apache.avro" % "avro" % AvroVersion % "provided",
      "org.apache.arrow" % "arrow-vector" % ArrowVersion % "provided",
      "io.grpc" % "grpc-auth" % org.apache.pekko.grpc.gen.BuildInfo.grpcVersion,
      "com.google.protobuf" % "protobuf-java" % protobufJavaVersion % Runtime,
      "org.apache.pekko" %% "pekko-discovery" % PekkoVersion,
      "org.apache.pekko" %% "pekko-http-spray-json" % PekkoHttpVersion,
      "org.apache.pekko" %% "pekko-http-core" % PekkoHttpVersion,
      "org.apache.pekko" %% "pekko-http" % PekkoHttpVersion,
      "org.apache.pekko" %% "pekko-parsing" % PekkoHttpVersion,
      "org.apache.arrow" % "arrow-memory-netty" % ArrowVersion % Test,
      "org.slf4j" % "slf4j-api" % Slf4jVersion % Test,
      "ch.qos.logback" % "logback-classic" % LogbackVersion % Test) ++ Mockito)

  val GooglePubSub = Seq(
    libraryDependencies ++= Seq(
      "org.apache.pekko" %% "pekko-http" % PekkoHttpVersion,
      "org.apache.pekko" %% "pekko-http-spray-json" % PekkoHttpVersion) ++
    Mockito ++ wireMockDependencies)

  val GooglePubSubGrpc = Seq(
    // see Pekko gRPC version in plugins.sbt
    libraryDependencies ++= Seq(
      // https://github.com/googleapis/java-pubsub/tree/master/proto-google-cloud-pubsub-v1/
<<<<<<< HEAD
      "com.google.cloud" % "google-cloud-pubsub" % "1.134.2" % "protobuf-src",
=======
      "com.google.cloud" % "google-cloud-pubsub" % "1.135.0" % "protobuf-src",
>>>>>>> 6981eaa8
      "io.grpc" % "grpc-auth" % org.apache.pekko.grpc.gen.BuildInfo.grpcVersion,
      "com.google.auth" % "google-auth-library-oauth2-http" % GoogleAuthVersion,
      "com.google.protobuf" % "protobuf-java" % protobufJavaVersion % Runtime,
      // pull in Pekko Discovery for our Pekko version
      "org.apache.pekko" %% "pekko-discovery" % PekkoVersion))

  val GoogleFcm = Seq(
    libraryDependencies ++= Seq(
      "org.apache.pekko" %% "pekko-http" % PekkoHttpVersion,
      "org.apache.pekko" %% "pekko-http-spray-json" % PekkoHttpVersion) ++ Mockito)

  val GoogleStorage = Seq(
    libraryDependencies ++= Seq(
      "org.apache.pekko" %% "pekko-http" % PekkoHttpVersion,
      "org.apache.pekko" %% "pekko-http-spray-json" % PekkoHttpVersion,
      "io.specto" % "hoverfly-java" % hoverflyVersion % Test) ++ Mockito)

  val HBase = {
    val hbaseVersion = "1.4.14"
    val hadoopVersion = "2.7.7"
    Seq(
      libraryDependencies ++= Seq(
        ("org.apache.hbase" % "hbase-shaded-client" % hbaseVersion).exclude("log4j", "log4j").exclude("org.slf4j",
          "slf4j-log4j12"),
        ("org.apache.hbase" % "hbase-common" % hbaseVersion).exclude("log4j", "log4j").exclude("org.slf4j",
          "slf4j-log4j12"),
        ("org.apache.hadoop" % "hadoop-common" % hadoopVersion).exclude("log4j", "log4j").exclude("org.slf4j",
          "slf4j-log4j12"),
        ("org.apache.hadoop" % "hadoop-mapreduce-client-core" % hadoopVersion).exclude("log4j", "log4j").exclude(
          "org.slf4j", "slf4j-log4j12"),
        "org.slf4j" % "log4j-over-slf4j" % Slf4jVersion % Test))
  }

  val HadoopVersion = "3.3.6"
  val Hdfs = Seq(
    libraryDependencies ++= Seq(
      ("org.apache.hadoop" % "hadoop-client" % HadoopVersion).exclude("log4j", "log4j").exclude("org.slf4j",
        "slf4j-log4j12"),
      "org.typelevel" %% "cats-core" % "2.12.0",
      ("org.apache.hadoop" % "hadoop-hdfs" % HadoopVersion % Test).exclude("log4j", "log4j").exclude("org.slf4j",
        "slf4j-log4j12"),
      ("org.apache.hadoop" % "hadoop-common" % HadoopVersion % Test).exclude("log4j", "log4j").exclude("org.slf4j",
        "slf4j-log4j12"),
      ("org.apache.hadoop" % "hadoop-minicluster" % HadoopVersion % Test).exclude("log4j", "log4j").exclude("org.slf4j",
        "slf4j-log4j12"),
      "org.slf4j" % "log4j-over-slf4j" % Slf4jVersion % Test) ++ Mockito)

  val HuaweiPushKit = Seq(
    libraryDependencies ++= Seq(
      "org.apache.pekko" %% "pekko-http" % PekkoHttpVersion,
      "org.apache.pekko" %% "pekko-http-spray-json" % PekkoHttpVersion,
      "com.github.jwt-scala" %% "jwt-json-common" % JwtScalaVersion) ++ Mockito)

  val InfluxDB = Seq(
    libraryDependencies ++= Seq(
      "org.influxdb" % "influxdb-java" % InfluxDBJavaVersion))

  val IronMq = Seq(
    libraryDependencies ++= Seq(
      "org.apache.pekko" %% "pekko-http" % PekkoHttpVersion,
      "org.mdedetrich" %% "pekko-stream-circe" % PekkoStreamsCirceVersion,
      "org.mdedetrich" %% "pekko-http-circe" % PekkoStreamsCirceVersion))

  val JakartaMs = {
    val artemisVersion = "2.19.1"
    Seq(
      libraryDependencies ++= Seq(
        "jakarta.jms" % "jakarta.jms-api" % "3.0.0" % Provided,
        "com.ibm.mq" % "com.ibm.mq.jakarta.client" % "9.4.1.0" % Test,
        "org.apache.activemq" % "artemis-server" % artemisVersion % Test,
        "org.apache.activemq" % "artemis-jakarta-client" % artemisVersion % Test,
        "org.apache.activemq" % "artemis-junit" % artemisVersion % Test,
        "com.github.pjfanning" % "jakartamswrapper" % "0.1.0" % Test) ++ Mockito)
  }

  val Jms = Seq(
    libraryDependencies ++= Seq(
      "javax.jms" % "javax.jms-api" % "2.0.1" % Provided,
      "com.ibm.mq" % "com.ibm.mq.allclient" % "9.4.1.0" % Test,
      "org.apache.activemq" % "activemq-broker" % "5.16.7" % Test,
      "org.apache.activemq" % "activemq-client" % "5.16.7" % Test,
      "io.github.sullis" %% "jms-testkit" % "1.0.4" % Test,
      "com.github.pjfanning" % "jmswrapper" % "0.1.0" % Test) ++ Mockito)

  val JsonStreaming = Seq(
    libraryDependencies ++= Seq(
      "com.github.jsurfer" % "jsurfer-jackson" % "1.6.5") ++ JacksonDatabindDependencies)

  val Kinesis = Seq(
    libraryDependencies ++= Seq(
      "org.apache.pekko" %% "pekko-http" % PekkoHttpVersion,
      "software.amazon.awssdk" % "kinesis" % AwsSdk2Version,
      "software.amazon.awssdk" % "firehose" % AwsSdk2Version,
      "software.amazon.kinesis" % "amazon-kinesis-client" % "3.0.1").map(
      _.excludeAll(
        ExclusionRule("software.amazon.awssdk", "apache-client"),
        ExclusionRule("software.amazon.awssdk", "netty-nio-client"))) ++ Seq(
      "org.slf4j" % "slf4j-api" % Slf4jVersion % Test,
      "ch.qos.logback" % "logback-classic" % LogbackVersion % Test) ++ Mockito)

  val KuduVersion = "1.17.1"
  val Kudu = Seq(
    libraryDependencies ++= Seq(
      "org.apache.kudu" % "kudu-client" % KuduVersion,
      "org.apache.logging.log4j" % "log4j-to-slf4j" % Log4jVersion % Test))

  val MongoDb = Seq(
    crossScalaVersions -= Scala3,
    libraryDependencies ++= Seq(
      "org.mongodb.scala" %% "mongo-scala-driver" % "5.2.1"))

  val Mqtt = Seq(
    libraryDependencies ++= Seq(
      "org.eclipse.paho" % "org.eclipse.paho.client.mqttv3" % "1.2.5"))

  val MqttStreaming = Seq(
    libraryDependencies ++= Seq(
      "org.apache.pekko" %% "pekko-actor-typed" % PekkoVersion,
      "org.apache.pekko" %% "pekko-actor-testkit-typed" % PekkoVersion % Test,
      "org.apache.pekko" %% "pekko-stream-typed" % PekkoVersion,
      "org.apache.pekko" %% "pekko-stream-testkit" % PekkoVersion % Test))

  val OrientDB = Seq(
    libraryDependencies ++= JacksonDatabindDependencies ++ Seq(
      ("com.orientechnologies" % "orientdb-graphdb" % "3.2.36")
        .exclude("com.tinkerpop.blueprints", "blueprints-core"),
      "com.orientechnologies" % "orientdb-object" % "3.2.36"))

  val PravegaVersion = "0.13.0"
  val PravegaVersionForDocs = "latest"

  val Pravega = {
    Seq(
      libraryDependencies ++= Seq(
        "io.pravega" % "pravega-client" % PravegaVersion,
        "org.slf4j" % "slf4j-api" % Slf4jVersion % Test,
        "org.slf4j" % "log4j-over-slf4j" % Slf4jVersion % Test))
  }

  val Reference = Seq(
    // connector specific library dependencies and resolver settings
    libraryDependencies ++= Seq(
    ))

  val S3 = Seq(
    libraryDependencies ++= Seq(
      "org.apache.pekko" %% "pekko-http" % PekkoHttpVersion,
      "org.apache.pekko" %% "pekko-http-xml" % PekkoHttpVersion,
      "software.amazon.awssdk" % "auth" % AwsSdk2Version,
      // in-memory filesystem for file related tests
      "com.google.jimfs" % "jimfs" % "1.3.0" % Test,
      "org.scalacheck" %% "scalacheck" % scalaCheckVersion % Test,
      "org.scalatestplus" %% scalaTestScalaCheckArtifact % scalaTestScalaCheckVersion % Test) ++
    wireMockDependencies)

  val SpringWeb = {
    val SpringVersion = "5.3.39"
    val SpringBootVersion = "2.7.18"
    Seq(
      libraryDependencies ++= Seq(
        "org.springframework" % "spring-core" % SpringVersion,
        "org.springframework" % "spring-context" % SpringVersion,
        "org.springframework.boot" % "spring-boot-autoconfigure" % SpringBootVersion, // TODO should this be provided?
        "org.springframework.boot" % "spring-boot-configuration-processor" % SpringBootVersion % Optional,
        // for examples
        "org.springframework.boot" % "spring-boot-starter-web" % SpringBootVersion % Test))
  }

  val SlickVersion = "3.5.1"
  val Slick = Seq(
    // Transitive dependency `scala-reflect` to avoid `NoClassDefFoundError`.
    // See: https://github.com/slick/slick/issues/2933
    libraryDependencies ++= (CrossVersion.partialVersion(scalaVersion.value) match {
      case Some((2, _)) => Seq("org.scala-lang" % "scala-reflect" % scalaVersion.value)
      case _            => Nil
    }),
    libraryDependencies ++= Seq(
      "com.typesafe.slick" %% "slick" % SlickVersion,
      "com.typesafe.slick" %% "slick-hikaricp" % SlickVersion,
      "ch.qos.logback" % "logback-classic" % LogbackVersion % Test,
      "com.h2database" % "h2" % "2.2.224" % Test))

  val Eventbridge = Seq(
    libraryDependencies ++= Seq(
      ("software.amazon.awssdk" % "eventbridge" % AwsSdk2Version).excludeAll(
        ExclusionRule("software.amazon.awssdk", "apache-client"),
        ExclusionRule("software.amazon.awssdk", "netty-nio-client")),
      "org.apache.pekko" %% "pekko-http" % PekkoHttpVersion) ++ Mockito)

  val Sns = Seq(
    libraryDependencies ++= Seq(
      ("software.amazon.awssdk" % "sns" % AwsSdk2Version).excludeAll(
        ExclusionRule("software.amazon.awssdk", "apache-client"),
        ExclusionRule("software.amazon.awssdk", "netty-nio-client")),
      "org.apache.pekko" %% "pekko-http" % PekkoHttpVersion) ++ Mockito)

  val SolrjVersion = "8.11.4"
  val SolrVersionForDocs = "8_11"

  val Solr = Seq(
    libraryDependencies ++= Seq(
      "org.apache.solr" % "solr-solrj" % SolrjVersion,
      ("org.apache.solr" % "solr-test-framework" % SolrjVersion % Test).exclude("org.apache.logging.log4j",
        "log4j-slf4j-impl"),
      "org.slf4j" % "log4j-over-slf4j" % Slf4jLegacyVersion % Test),
    dependencyOverrides ++= Seq(
      "org.slf4j" % "slf4j-api" % Slf4jLegacyVersion,
      "ch.qos.logback" % "logback-classic" % LogbackLegacyVersion))

  val Sqs = Seq(
    libraryDependencies ++= Seq(
      ("software.amazon.awssdk" % "sqs" % AwsSdk2Version).excludeAll(
        ExclusionRule("software.amazon.awssdk", "apache-client"),
        ExclusionRule("software.amazon.awssdk", "netty-nio-client")),
      "org.apache.pekko" %% "pekko-http" % PekkoHttpVersion,
      "org.mockito" % "mockito-inline" % mockitoVersion % Test) ++ Mockito)

  val Sse = Seq(
    libraryDependencies ++= Seq(
      "org.apache.pekko" %% "pekko-http" % PekkoHttpVersion,
      "org.apache.pekko" %% "pekko-http-testkit" % PekkoHttpVersion % Test))

  val UnixDomainSocket = Seq(
    libraryDependencies ++= Seq(
      "com.github.jnr" % "jffi" % "1.3.13", // classifier "complete", // Is the classifier needed anymore?
      "com.github.jnr" % "jnr-unixsocket" % "0.38.23"))

  val Xml = Seq(
    libraryDependencies ++= Seq(
      "com.fasterxml" % "aalto-xml" % "1.3.3"))

}<|MERGE_RESOLUTION|>--- conflicted
+++ resolved
@@ -302,11 +302,7 @@
     // see Pekko gRPC version in plugins.sbt
     libraryDependencies ++= Seq(
       // https://github.com/googleapis/java-pubsub/tree/master/proto-google-cloud-pubsub-v1/
-<<<<<<< HEAD
-      "com.google.cloud" % "google-cloud-pubsub" % "1.134.2" % "protobuf-src",
-=======
       "com.google.cloud" % "google-cloud-pubsub" % "1.135.0" % "protobuf-src",
->>>>>>> 6981eaa8
       "io.grpc" % "grpc-auth" % org.apache.pekko.grpc.gen.BuildInfo.grpcVersion,
       "com.google.auth" % "google-auth-library-oauth2-http" % GoogleAuthVersion,
       "com.google.protobuf" % "protobuf-java" % protobufJavaVersion % Runtime,
