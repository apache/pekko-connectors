--- conflicted
+++ resolved
@@ -447,13 +447,8 @@
     wireMockDependencies)
 
   val SpringWeb = {
-<<<<<<< HEAD
     val SpringVersion = "6.2.14"
-    val SpringBootVersion = "3.5.7"
-=======
-    val SpringVersion = "6.2.13"
     val SpringBootVersion = "3.5.8"
->>>>>>> b765b87f
     Seq(
       libraryDependencies ++= Seq(
         "org.springframework" % "spring-core" % SpringVersion,
