--- conflicted
+++ resolved
@@ -310,15 +310,9 @@
   val Jms = Seq(
     libraryDependencies ++= Seq(
       "javax.jms" % "jms" % "1.1" % Provided,
-<<<<<<< HEAD
       "com.ibm.mq" % "com.ibm.mq.allclient" % "9.3.4.1" % Test,
-      "org.apache.activemq" % "activemq-broker" % "5.16.4" % Test,
-      "org.apache.activemq" % "activemq-client" % "5.16.4" % Test,
-=======
-      "com.ibm.mq" % "com.ibm.mq.allclient" % "9.2.5.0" % Test,
       "org.apache.activemq" % "activemq-broker" % "5.16.7" % Test,
       "org.apache.activemq" % "activemq-client" % "5.16.7" % Test,
->>>>>>> 5892b996
       "io.github.sullis" %% "jms-testkit" % "1.0.4" % Test) ++ Mockito,
     // Having JBoss as a first resolver is a workaround for https://github.com/coursier/coursier/issues/200
     externalResolvers := ("jboss".at(
