/*
 * Licensed to the Apache Software Foundation (ASF) under one or more
 * license agreements; and to You under the Apache License, version 2.0:
 *
 *   https://www.apache.org/licenses/LICENSE-2.0
 *
 * This file is part of the Apache Pekko project, which was derived from Akka.
 */

import sbt._
import Common.isScala3
import Keys._

object Dependencies {

  val CronBuild = sys.env.get("GITHUB_EVENT_NAME").contains("schedule")

  val Scala213 = "2.13.14" // update even in link-validator.conf
  val Scala212 = "2.12.20"
  val Scala3 = "3.3.3"
  val ScalaVersions = Seq(Scala213, Scala212, Scala3)

  val PekkoVersion = PekkoCoreDependency.version
  val PekkoBinaryVersion = PekkoVersion.take(3)

  val InfluxDBJavaVersion = "2.23"

  val AvroVersion = "1.11.3"
<<<<<<< HEAD
  val AwsSdk2Version = "2.27.17"
  val NettyVersion = "4.1.113.Final"
=======
  val AwsSdk2Version = "2.27.21"
  val NettyVersion = "4.1.112.Final"
>>>>>>> c413e081
  // Sync with plugins.sbt
  val PekkoGrpcBinaryVersion = "1.1"
  val PekkoHttpVersion = PekkoHttpDependency.version
  val PekkoHttpBinaryVersion = "1.0"
  val ScalaTestVersion = "3.2.19"
  val TestContainersScalaTestVersion = "0.41.4"
  val mockitoVersion = "4.11.0" // check even https://github.com/scalatest/scalatestplus-mockito/releases
  val protobufJavaVersion = "3.25.4"
  val hoverflyVersion = "0.19.1"
  val scalaCheckVersion = "1.18.0"

  // Legacy versions support Slf4J v1 for compatibility with older libs
  val Slf4jVersion = "2.0.16"
  val Slf4jLegacyVersion = "1.7.36"
  val LogbackVersion = "1.3.14"
  val LogbackLegacyVersion = "1.2.13"

  /**
   * Calculates the scalatest version in a format that is used for `org.scalatestplus` scalacheck artifacts
   *
   * @see
   * https://www.scalatest.org/user_guide/property_based_testing
   */
  private def scalaTestPlusScalaCheckVersion(version: String) =
    version.split('.').take(2).mkString("-")

  val scalaTestScalaCheckArtifact = s"scalacheck-${scalaTestPlusScalaCheckVersion(scalaCheckVersion)}"
  val scalaTestScalaCheckVersion = s"$ScalaTestVersion.0"
  val scalaTestMockitoVersion = "3.2.18.0"

  val CouchbaseVersion = "2.7.23"
  val Couchbase3Version = "3.6.0"
  val CouchbaseVersionForDocs = "2.7"

  val GoogleAuthVersion = "1.25.0"
  val JwtScalaVersion = "10.0.1"
  val Log4jVersion = "2.23.1"

  // Releases https://github.com/FasterXML/jackson-databind/releases
  // CVE issues https://github.com/FasterXML/jackson-databind/issues?utf8=%E2%9C%93&q=+label%3ACVE
  // This should align with the Jackson minor version used in Pekko 1.1.x
  // https://github.com/apache/pekko/blob/main/project/Dependencies.scala
  val JacksonVersion = "2.17.2"
  val JacksonDatabindDependencies = Seq(
    "com.fasterxml.jackson.core" % "jackson-core" % JacksonVersion,
    "com.fasterxml.jackson.core" % "jackson-databind" % JacksonVersion)

  // wiremock has very outdated, CVE vulnerable dependencies
  private val jettyVersion = "9.4.56.v20240826"
  private val guavaVersion = "33.3.0-jre"
  private val wireMockDependencies = Seq(
    "com.github.tomakehurst" % "wiremock-jre8" % "2.35.2" % Test,
    "org.eclipse.jetty" % "jetty-server" % jettyVersion % Test,
    "org.eclipse.jetty" % "jetty-servlet" % jettyVersion % Test,
    "org.eclipse.jetty" % "jetty-servlets" % jettyVersion % Test,
    "org.eclipse.jetty" % "jetty-webapp" % jettyVersion % Test,
    "org.eclipse.jetty" % "jetty-proxy" % jettyVersion % Test,
    "org.eclipse.jetty" % "jetty-alpn-server" % jettyVersion % Test,
    "org.eclipse.jetty" % "jetty-alpn-java-server" % jettyVersion % Test,
    "org.eclipse.jetty" % "jetty-alpn-openjdk8-server" % jettyVersion % Test,
    "org.eclipse.jetty" % "jetty-alpn-java-client" % jettyVersion % Test,
    "org.eclipse.jetty" % "jetty-alpn-openjdk8-client" % jettyVersion % Test,
    "org.eclipse.jetty.http2" % "http2-server" % jettyVersion % Test,
    "com.google.guava" % "guava" % guavaVersion % Test,
    "com.fasterxml.jackson.core" % "jackson-core" % JacksonVersion % Test,
    "com.fasterxml.jackson.core" % "jackson-annotations" % JacksonVersion % Test,
    "com.fasterxml.jackson.core" % "jackson-databind" % JacksonVersion % Test,
    "commons-io" % "commons-io" % "2.16.1" % Test,
    "commons-fileupload" % "commons-fileupload" % "1.5" % Test,
    "com.jayway.jsonpath" % "json-path" % "2.9.0" % Test)

  val CommonSettings = Seq(
    // These libraries are added to all modules via the `Common` AutoPlugin
    libraryDependencies ++= Seq(
      "org.apache.pekko" %% "pekko-stream" % PekkoVersion))

  val testkit = Seq(
    libraryDependencies := Seq(
      "org.scala-lang.modules" %% "scala-collection-compat" % "2.10.0",
      "org.apache.pekko" %% "pekko-stream" % PekkoVersion,
      "org.apache.pekko" %% "pekko-stream-testkit" % PekkoVersion,
      "org.apache.pekko" %% "pekko-slf4j" % PekkoVersion,
      "org.slf4j" % "slf4j-api" % Slf4jVersion,
      "ch.qos.logback" % "logback-classic" % LogbackVersion,
      "org.scalatest" %% "scalatest" % ScalaTestVersion,
      "com.dimafeng" %% "testcontainers-scala-scalatest" % TestContainersScalaTestVersion,
      "com.novocode" % "junit-interface" % "0.11",
      "junit" % "junit" % "4.13.2"))

  val Mockito = Seq(
    "org.mockito" % "mockito-core" % mockitoVersion % Test,
    // https://github.com/scalatest/scalatestplus-mockito/releases
    "org.scalatestplus" %% "mockito-4-11" % scalaTestMockitoVersion % Test)

  val Amqp = Seq(
    libraryDependencies ++= Seq(
      "com.rabbitmq" % "amqp-client" % "5.21.0",
      "org.scalatestplus" %% scalaTestScalaCheckArtifact % scalaTestScalaCheckVersion % Test) ++ Mockito)

  val AwsSpiPekkoHttp = Seq(
    libraryDependencies ++= Seq(
      "org.apache.pekko" %% "pekko-http" % PekkoHttpVersion,
      "software.amazon.awssdk" % "http-client-spi" % AwsSdk2Version,
      ("software.amazon.awssdk" % "dynamodb" % AwsSdk2Version % "it,test").excludeAll(
        ExclusionRule("software.amazon.awssdk", "netty-nio-client")),
      ("software.amazon.awssdk" % "kinesis" % AwsSdk2Version % "it,test").excludeAll(
        ExclusionRule("software.amazon.awssdk", "netty-nio-client")),
      ("software.amazon.awssdk" % "sns" % AwsSdk2Version % "it,test").excludeAll(
        ExclusionRule("software.amazon.awssdk", "netty-nio-client")),
      ("software.amazon.awssdk" % "sqs" % AwsSdk2Version % "it,test").excludeAll(
        ExclusionRule("software.amazon.awssdk", "netty-nio-client")),
      ("software.amazon.awssdk" % "s3" % AwsSdk2Version % "it,test").excludeAll(
        ExclusionRule("software.amazon.awssdk", "netty-nio-client")),
      "com.dimafeng" %% "testcontainers-scala" % TestContainersScalaTestVersion % Test,
      "org.scalatest" %% "scalatest" % ScalaTestVersion % "it,test",
      "org.scalatestplus" %% "junit-4-13" % scalaTestScalaCheckVersion % "it,test",
      "ch.qos.logback" % "logback-classic" % LogbackVersion % "it,test"))

  val AwsLambda = Seq(
    libraryDependencies ++= Seq(
      "org.apache.pekko" %% "pekko-http" % PekkoHttpVersion,
      ("software.amazon.awssdk" % "lambda" % AwsSdk2Version).excludeAll(
        ExclusionRule("software.amazon.awssdk", "apache-client"),
        ExclusionRule("software.amazon.awssdk", "netty-nio-client"))) ++ Mockito)

  val AzureStorageQueue = Seq(
    libraryDependencies ++= Seq(
      "com.microsoft.azure" % "azure-storage" % "8.6.6"))

  val CassandraVersionInDocs = "4.0"
  val CassandraDriverVersion = "4.18.1"
  val CassandraDriverVersionInDocs = "4.17"

  val Cassandra = Seq(
    libraryDependencies ++= JacksonDatabindDependencies ++ Seq(
      "org.apache.cassandra" % "java-driver-core" % CassandraDriverVersion,
      "io.netty" % "netty-handler" % NettyVersion,
      "org.apache.pekko" %% "pekko-discovery" % PekkoVersion % Provided))

  val Couchbase = Seq(
    libraryDependencies ++= Seq(
      "com.couchbase.client" % "java-client" % CouchbaseVersion,
      "io.reactivex" % "rxjava-reactive-streams" % "1.2.1",
      "org.apache.pekko" %% "pekko-discovery" % PekkoVersion % Provided,
      "org.apache.pekko" %% "pekko-http" % PekkoHttpVersion % Test,
      "com.fasterxml.jackson.core" % "jackson-databind" % JacksonVersion % Test,
      "com.fasterxml.jackson.module" %% "jackson-module-scala" % JacksonVersion % Test))

  val Couchbase3 = Seq(
    libraryDependencies ++= Seq(
      "com.couchbase.client" % "java-client" % Couchbase3Version,
      "org.apache.pekko" %% "pekko-discovery" % PekkoVersion % Provided,
      "org.apache.pekko" %% "pekko-http" % PekkoHttpVersion % Test,
      "com.fasterxml.jackson.core" % "jackson-databind" % JacksonVersion % Test,
      "com.fasterxml.jackson.module" %% "jackson-module-scala" % JacksonVersion % Test))

  val `Doc-examples` = Seq(
    libraryDependencies ++= Seq(
      "org.apache.pekko" %% "pekko-slf4j" % PekkoVersion,
      "org.apache.pekko" %% "pekko-stream-testkit" % PekkoVersion % Test,
      "org.apache.pekko" %% "pekko-connectors-kafka" % "1.1.0-M1" % Test,
      "junit" % "junit" % "4.13.2" % Test,
      "org.scalatest" %% "scalatest" % ScalaTestVersion % Test))

  val DynamoDB = Seq(
    libraryDependencies ++= Seq(
      ("software.amazon.awssdk" % "dynamodb" % AwsSdk2Version).excludeAll(
        ExclusionRule("software.amazon.awssdk", "apache-client"),
        ExclusionRule("software.amazon.awssdk", "netty-nio-client")),
      "org.apache.pekko" %% "pekko-http" % PekkoHttpVersion))

  val Elasticsearch = Seq(
    libraryDependencies ++= Seq(
      "org.apache.pekko" %% "pekko-http" % PekkoHttpVersion,
      "org.apache.pekko" %% "pekko-http-spray-json" % PekkoHttpVersion,
      "org.slf4j" % "jcl-over-slf4j" % Slf4jVersion % Test) ++ JacksonDatabindDependencies)

  val File = Seq(
    libraryDependencies ++= Seq(
      "com.google.jimfs" % "jimfs" % "1.3.0" % Test))

  val avro4sVersion: Def.Initialize[String] = Def.setting {
    if (Common.isScala3.value) "5.0.9" else "4.1.1"
  }

  val AvroParquet = Seq(
    libraryDependencies ++= Seq(
      "org.apache.parquet" % "parquet-avro" % "1.14.2",
      "org.apache.avro" % "avro" % AvroVersion,
      ("org.apache.hadoop" % "hadoop-client" % "3.3.6" % Test).exclude("log4j", "log4j"),
      ("org.apache.hadoop" % "hadoop-common" % "3.3.6" % Test).exclude("log4j", "log4j"),
      "com.sksamuel.avro4s" %% "avro4s-core" % avro4sVersion.value % Test,
      "org.scalacheck" %% "scalacheck" % scalaCheckVersion % Test,
      "org.specs2" %% "specs2-core" % "4.20.8" % Test,
      "org.slf4j" % "slf4j-api" % Slf4jVersion % Test,
      "org.slf4j" % "log4j-over-slf4j" % Slf4jVersion % Test))

  val Ftp = Seq(
    libraryDependencies ++= Seq(
      "commons-net" % "commons-net" % "3.11.1",
      "com.hierynomus" % "sshj" % "0.38.0",
      "org.slf4j" % "slf4j-api" % Slf4jVersion % Test,
      "ch.qos.logback" % "logback-classic" % LogbackVersion % Test) ++ Mockito)

  val GeodeVersion = "1.15.1"
  val GeodeVersionForDocs = "115"

  val Geode = Seq(
    libraryDependencies ++= {
      Seq("geode-core", "geode-cq")
        .map("org.apache.geode" % _ % GeodeVersion) ++
      Seq(
        "com.fasterxml.jackson.datatype" % "jackson-datatype-joda" % JacksonVersion,
        "com.fasterxml.jackson.datatype" % "jackson-datatype-jsr310" % JacksonVersion,
        "org.apache.logging.log4j" % "log4j-to-slf4j" % "2.23.1" % Test,
        "org.slf4j" % "slf4j-api" % Slf4jVersion % Test,
        "ch.qos.logback" % "logback-classic" % LogbackVersion % Test) ++ JacksonDatabindDependencies ++
      (if (isScala3.value)
         Seq.empty // Equivalent and relevant shapeless functionality has been mainlined into Scala 3 language/stdlib
       else Seq(
         "com.chuusai" %% "shapeless" % "2.3.12"))
    })

  val GoogleCommon = Seq(
    libraryDependencies ++= Seq(
      "org.apache.pekko" %% "pekko-http" % PekkoHttpVersion,
      "org.apache.pekko" %% "pekko-http-spray-json" % PekkoHttpVersion,
      "com.github.jwt-scala" %% "jwt-json-common" % JwtScalaVersion,
      "com.google.auth" % "google-auth-library-credentials" % GoogleAuthVersion,
      "io.specto" % "hoverfly-java" % hoverflyVersion % Test) ++ Mockito)

  val GoogleBigQuery = Seq(
    libraryDependencies ++= Seq(
      "org.apache.pekko" %% "pekko-http" % PekkoHttpVersion,
      "org.apache.pekko" %% "pekko-http-jackson" % PekkoHttpVersion % Provided,
      "org.apache.pekko" %% "pekko-http-spray-json" % PekkoHttpVersion,
      "io.spray" %% "spray-json" % "1.3.6",
      "com.fasterxml.jackson.core" % "jackson-annotations" % JacksonVersion,
      "com.fasterxml.jackson.datatype" % "jackson-datatype-jsr310" % JacksonVersion % Test,
      "io.specto" % "hoverfly-java" % hoverflyVersion % Test) ++ Mockito)

  val ArrowVersion = "16.0.0"
  val GoogleBigQueryStorage = Seq(
    // see Pekko gRPC version in plugins.sbt
    libraryDependencies ++= Seq(
      // https://github.com/googleapis/java-bigquerystorage/tree/master/proto-google-cloud-bigquerystorage-v1
      "com.google.api.grpc" % "proto-google-cloud-bigquerystorage-v1" % "2.36.1" % "protobuf-src",
      "org.apache.avro" % "avro" % AvroVersion % "provided",
      "org.apache.arrow" % "arrow-vector" % ArrowVersion % "provided",
      "io.grpc" % "grpc-auth" % org.apache.pekko.grpc.gen.BuildInfo.grpcVersion,
      "com.google.protobuf" % "protobuf-java" % protobufJavaVersion % Runtime,
      "org.apache.pekko" %% "pekko-discovery" % PekkoVersion,
      "org.apache.pekko" %% "pekko-http-spray-json" % PekkoHttpVersion,
      "org.apache.pekko" %% "pekko-http-core" % PekkoHttpVersion,
      "org.apache.pekko" %% "pekko-http" % PekkoHttpVersion,
      "org.apache.pekko" %% "pekko-parsing" % PekkoHttpVersion,
      "org.apache.arrow" % "arrow-memory-netty" % ArrowVersion % Test,
      "org.slf4j" % "slf4j-api" % Slf4jVersion % Test,
      "ch.qos.logback" % "logback-classic" % LogbackVersion % Test) ++ Mockito)

  val GooglePubSub = Seq(
    libraryDependencies ++= Seq(
      "org.apache.pekko" %% "pekko-http" % PekkoHttpVersion,
      "org.apache.pekko" %% "pekko-http-spray-json" % PekkoHttpVersion) ++
    Mockito ++ wireMockDependencies)

  val GooglePubSubGrpc = Seq(
    // see Pekko gRPC version in plugins.sbt
    libraryDependencies ++= Seq(
      // https://github.com/googleapis/java-pubsub/tree/master/proto-google-cloud-pubsub-v1/
      "com.google.cloud" % "google-cloud-pubsub" % "1.123.20" % "protobuf-src",
      "io.grpc" % "grpc-auth" % org.apache.pekko.grpc.gen.BuildInfo.grpcVersion,
      "com.google.auth" % "google-auth-library-oauth2-http" % GoogleAuthVersion,
      "com.google.protobuf" % "protobuf-java" % protobufJavaVersion % Runtime,
      // pull in Pekko Discovery for our Pekko version
      "org.apache.pekko" %% "pekko-discovery" % PekkoVersion))

  val GoogleFcm = Seq(
    libraryDependencies ++= Seq(
      "org.apache.pekko" %% "pekko-http" % PekkoHttpVersion,
      "org.apache.pekko" %% "pekko-http-spray-json" % PekkoHttpVersion) ++ Mockito)

  val GoogleStorage = Seq(
    libraryDependencies ++= Seq(
      "org.apache.pekko" %% "pekko-http" % PekkoHttpVersion,
      "org.apache.pekko" %% "pekko-http-spray-json" % PekkoHttpVersion,
      "io.specto" % "hoverfly-java" % hoverflyVersion % Test) ++ Mockito)

  val HBase = {
    val hbaseVersion = "1.4.14"
    val hadoopVersion = "2.7.7"
    Seq(
      libraryDependencies ++= Seq(
        ("org.apache.hbase" % "hbase-shaded-client" % hbaseVersion).exclude("log4j", "log4j").exclude("org.slf4j",
          "slf4j-log4j12"),
        ("org.apache.hbase" % "hbase-common" % hbaseVersion).exclude("log4j", "log4j").exclude("org.slf4j",
          "slf4j-log4j12"),
        ("org.apache.hadoop" % "hadoop-common" % hadoopVersion).exclude("log4j", "log4j").exclude("org.slf4j",
          "slf4j-log4j12"),
        ("org.apache.hadoop" % "hadoop-mapreduce-client-core" % hadoopVersion).exclude("log4j", "log4j").exclude(
          "org.slf4j", "slf4j-log4j12"),
        "org.slf4j" % "log4j-over-slf4j" % Slf4jVersion % Test))
  }

  val HadoopVersion = "3.3.6"
  val Hdfs = Seq(
    libraryDependencies ++= Seq(
      ("org.apache.hadoop" % "hadoop-client" % HadoopVersion).exclude("log4j", "log4j").exclude("org.slf4j",
        "slf4j-log4j12"),
      "org.typelevel" %% "cats-core" % "2.12.0",
      ("org.apache.hadoop" % "hadoop-hdfs" % HadoopVersion % Test).exclude("log4j", "log4j").exclude("org.slf4j",
        "slf4j-log4j12"),
      ("org.apache.hadoop" % "hadoop-common" % HadoopVersion % Test).exclude("log4j", "log4j").exclude("org.slf4j",
        "slf4j-log4j12"),
      ("org.apache.hadoop" % "hadoop-minicluster" % HadoopVersion % Test).exclude("log4j", "log4j").exclude("org.slf4j",
        "slf4j-log4j12"),
      "org.slf4j" % "log4j-over-slf4j" % Slf4jVersion % Test) ++ Mockito)

  val HuaweiPushKit = Seq(
    libraryDependencies ++= Seq(
      "org.apache.pekko" %% "pekko-http" % PekkoHttpVersion,
      "org.apache.pekko" %% "pekko-http-spray-json" % PekkoHttpVersion,
      "com.github.jwt-scala" %% "jwt-json-common" % JwtScalaVersion) ++ Mockito)

  val InfluxDB = Seq(
    libraryDependencies ++= Seq(
      "org.influxdb" % "influxdb-java" % InfluxDBJavaVersion))

  val IronMq = Seq(
    libraryDependencies ++= Seq(
      "org.apache.pekko" %% "pekko-http" % PekkoHttpVersion,
      "org.mdedetrich" %% "pekko-stream-circe" % "1.0.0",
      "org.mdedetrich" %% "pekko-http-circe" % "1.0.0"))

  val JakartaMs = {
    val artemisVersion = "2.19.1"
    Seq(
      libraryDependencies ++= Seq(
        "jakarta.jms" % "jakarta.jms-api" % "3.0.0" % Provided,
        "com.ibm.mq" % "com.ibm.mq.jakarta.client" % "9.4.0.5" % Test,
        "org.apache.activemq" % "artemis-server" % artemisVersion % Test,
        "org.apache.activemq" % "artemis-jakarta-client" % artemisVersion % Test,
        "org.apache.activemq" % "artemis-junit" % artemisVersion % Test,
        "com.github.pjfanning" % "jakartamswrapper" % "0.1.0" % Test) ++ Mockito)
  }

  val Jms = Seq(
    libraryDependencies ++= Seq(
      "javax.jms" % "javax.jms-api" % "2.0.1" % Provided,
      "com.ibm.mq" % "com.ibm.mq.allclient" % "9.4.0.5" % Test,
      "org.apache.activemq" % "activemq-broker" % "5.16.7" % Test,
      "org.apache.activemq" % "activemq-client" % "5.16.7" % Test,
      "io.github.sullis" %% "jms-testkit" % "1.0.4" % Test,
      "com.github.pjfanning" % "jmswrapper" % "0.1.0" % Test) ++ Mockito)

  val JsonStreaming = Seq(
    libraryDependencies ++= Seq(
      "com.github.jsurfer" % "jsurfer-jackson" % "1.6.5") ++ JacksonDatabindDependencies)

  val Kinesis = Seq(
    libraryDependencies ++= Seq(
      "org.apache.pekko" %% "pekko-http" % PekkoHttpVersion,
      "software.amazon.awssdk" % "kinesis" % AwsSdk2Version,
      "software.amazon.awssdk" % "firehose" % AwsSdk2Version,
      "software.amazon.kinesis" % "amazon-kinesis-client" % "2.6.0").map(
      _.excludeAll(
        ExclusionRule("software.amazon.awssdk", "apache-client"),
        ExclusionRule("software.amazon.awssdk", "netty-nio-client"))) ++ Seq(
      "org.slf4j" % "slf4j-api" % Slf4jVersion % Test,
      "ch.qos.logback" % "logback-classic" % LogbackVersion % Test) ++ Mockito)

  val KuduVersion = "1.17.0"
  val Kudu = Seq(
    libraryDependencies ++= Seq(
      "org.apache.kudu" % "kudu-client" % KuduVersion,
      "org.apache.logging.log4j" % "log4j-to-slf4j" % Log4jVersion % Test))

  val MongoDb = Seq(
    crossScalaVersions -= Scala3,
    libraryDependencies ++= Seq(
      "org.mongodb.scala" %% "mongo-scala-driver" % "5.1.4"))

  val Mqtt = Seq(
    libraryDependencies ++= Seq(
      "org.eclipse.paho" % "org.eclipse.paho.client.mqttv3" % "1.2.5"))

  val MqttStreaming = Seq(
    libraryDependencies ++= Seq(
      "org.apache.pekko" %% "pekko-actor-typed" % PekkoVersion,
      "org.apache.pekko" %% "pekko-actor-testkit-typed" % PekkoVersion % Test,
      "org.apache.pekko" %% "pekko-stream-typed" % PekkoVersion,
      "org.apache.pekko" %% "pekko-stream-testkit" % PekkoVersion % Test))

  val OrientDB = Seq(
    libraryDependencies ++= JacksonDatabindDependencies ++ Seq(
      ("com.orientechnologies" % "orientdb-graphdb" % "3.2.33")
        .exclude("com.tinkerpop.blueprints", "blueprints-core"),
      "com.orientechnologies" % "orientdb-object" % "3.2.33"))

  val PravegaVersion = "0.13.0"
  val PravegaVersionForDocs = "latest"

  val Pravega = {
    Seq(
      libraryDependencies ++= Seq(
        "io.pravega" % "pravega-client" % PravegaVersion,
        "org.slf4j" % "slf4j-api" % Slf4jVersion % Test,
        "org.slf4j" % "log4j-over-slf4j" % Slf4jVersion % Test))
  }

  val Reference = Seq(
    // connector specific library dependencies and resolver settings
    libraryDependencies ++= Seq(
    ))

  val S3 = Seq(
    libraryDependencies ++= Seq(
      "org.apache.pekko" %% "pekko-http" % PekkoHttpVersion,
      "org.apache.pekko" %% "pekko-http-xml" % PekkoHttpVersion,
      "software.amazon.awssdk" % "auth" % AwsSdk2Version,
      // in-memory filesystem for file related tests
      "com.google.jimfs" % "jimfs" % "1.3.0" % Test,
      "org.scalacheck" %% "scalacheck" % scalaCheckVersion % Test,
      "org.scalatestplus" %% scalaTestScalaCheckArtifact % scalaTestScalaCheckVersion % Test) ++
    wireMockDependencies)

  val SpringWeb = {
    val SpringVersion = "5.3.39"
    val SpringBootVersion = "2.7.18"
    Seq(
      libraryDependencies ++= Seq(
        "org.springframework" % "spring-core" % SpringVersion,
        "org.springframework" % "spring-context" % SpringVersion,
        "org.springframework.boot" % "spring-boot-autoconfigure" % SpringBootVersion, // TODO should this be provided?
        "org.springframework.boot" % "spring-boot-configuration-processor" % SpringBootVersion % Optional,
        // for examples
        "org.springframework.boot" % "spring-boot-starter-web" % SpringBootVersion % Test))
  }

  val SlickVersion = "3.5.1"
  val Slick = Seq(
    // Transitive dependency `scala-reflect` to avoid `NoClassDefFoundError`.
    // See: https://github.com/slick/slick/issues/2933
    libraryDependencies ++= (CrossVersion.partialVersion(scalaVersion.value) match {
      case Some((2, _)) => Seq("org.scala-lang" % "scala-reflect" % scalaVersion.value)
      case _            => Nil
    }),
    libraryDependencies ++= Seq(
      "com.typesafe.slick" %% "slick" % SlickVersion,
      "com.typesafe.slick" %% "slick-hikaricp" % SlickVersion,
      "ch.qos.logback" % "logback-classic" % LogbackVersion % Test,
      "com.h2database" % "h2" % "2.2.224" % Test))

  val Eventbridge = Seq(
    libraryDependencies ++= Seq(
      ("software.amazon.awssdk" % "eventbridge" % AwsSdk2Version).excludeAll(
        ExclusionRule("software.amazon.awssdk", "apache-client"),
        ExclusionRule("software.amazon.awssdk", "netty-nio-client")),
      "org.apache.pekko" %% "pekko-http" % PekkoHttpVersion) ++ Mockito)

  val Sns = Seq(
    libraryDependencies ++= Seq(
      ("software.amazon.awssdk" % "sns" % AwsSdk2Version).excludeAll(
        ExclusionRule("software.amazon.awssdk", "apache-client"),
        ExclusionRule("software.amazon.awssdk", "netty-nio-client")),
      "org.apache.pekko" %% "pekko-http" % PekkoHttpVersion) ++ Mockito)

  val SolrjVersion = "8.11.3"
  val SolrVersionForDocs = "8_11"

  val Solr = Seq(
    libraryDependencies ++= Seq(
      "org.apache.solr" % "solr-solrj" % SolrjVersion,
      ("org.apache.solr" % "solr-test-framework" % SolrjVersion % Test).exclude("org.apache.logging.log4j",
        "log4j-slf4j-impl"),
      "org.slf4j" % "log4j-over-slf4j" % Slf4jLegacyVersion % Test),
    dependencyOverrides ++= Seq(
      "org.slf4j" % "slf4j-api" % Slf4jLegacyVersion,
      "ch.qos.logback" % "logback-classic" % LogbackLegacyVersion))

  val Sqs = Seq(
    libraryDependencies ++= Seq(
      ("software.amazon.awssdk" % "sqs" % AwsSdk2Version).excludeAll(
        ExclusionRule("software.amazon.awssdk", "apache-client"),
        ExclusionRule("software.amazon.awssdk", "netty-nio-client")),
      "org.apache.pekko" %% "pekko-http" % PekkoHttpVersion,
      "org.mockito" % "mockito-inline" % mockitoVersion % Test) ++ Mockito)

  val Sse = Seq(
    libraryDependencies ++= Seq(
      "org.apache.pekko" %% "pekko-http" % PekkoHttpVersion,
      "org.apache.pekko" %% "pekko-http-testkit" % PekkoHttpVersion % Test))

  val UnixDomainSocket = Seq(
    libraryDependencies ++= Seq(
      "com.github.jnr" % "jffi" % "1.3.13", // classifier "complete", // Is the classifier needed anymore?
      "com.github.jnr" % "jnr-unixsocket" % "0.38.22"))

  val Xml = Seq(
    libraryDependencies ++= Seq(
      "com.fasterxml" % "aalto-xml" % "1.3.3"))

}<|MERGE_RESOLUTION|>--- conflicted
+++ resolved
@@ -26,13 +26,8 @@
   val InfluxDBJavaVersion = "2.23"
 
   val AvroVersion = "1.11.3"
-<<<<<<< HEAD
-  val AwsSdk2Version = "2.27.17"
+  val AwsSdk2Version = "2.27.21"
   val NettyVersion = "4.1.113.Final"
-=======
-  val AwsSdk2Version = "2.27.21"
-  val NettyVersion = "4.1.112.Final"
->>>>>>> c413e081
   // Sync with plugins.sbt
   val PekkoGrpcBinaryVersion = "1.1"
   val PekkoHttpVersion = PekkoHttpDependency.version
