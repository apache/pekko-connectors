/*
 * Licensed to the Apache Software Foundation (ASF) under one or more
 * license agreements; and to You under the Apache License, version 2.0:
 *
 *   https://www.apache.org/licenses/LICENSE-2.0
 *
 * This file is part of the Apache Pekko project, which was derived from Akka.
 */

import sbt._
import Common.isScala3
import Keys._
import com.github.sbt.junit.jupiter.sbt.Import.JupiterKeys

object Dependencies {

  val CronBuild = sys.env.get("GITHUB_EVENT_NAME").contains("schedule")

  val Scala213 = "2.13.16" // update even in link-validator.conf
  val Scala212 = "2.12.20"
  val Scala3 = "3.3.5"
  val ScalaVersions = Seq(Scala213, Scala212, Scala3)

  val PekkoVersion = PekkoCoreDependency.version
  val PekkoBinaryVersion = PekkoCoreDependency.default.link

  val InfluxDBJavaVersion = "2.23"

  val AvroVersion = "1.11.4"
<<<<<<< HEAD
  val AwsSdk2Version = "2.30.21"
  val NettyVersion = "4.1.117.Final"
=======
  val AwsSdk2Version = "2.30.16"
  val NettyVersion = "4.1.118.Final"
>>>>>>> 550470a4
  // Sync with plugins.sbt
  val PekkoGrpcBinaryVersion = "1.1"
  val PekkoHttpVersion = PekkoHttpDependency.version
  val PekkoStreamsCirceVersion = "1.1.0"
  val PekkoHttpBinaryVersion = PekkoHttpDependency.default.link
  val ScalaTestVersion = "3.2.19"
  val TestContainersScalaTestVersion = "0.41.8"
  val mockitoVersion = "4.11.0" // check even https://github.com/scalatest/scalatestplus-mockito/releases
  val protobufJavaVersion = "3.25.6"
  val hoverflyVersion = "0.19.1"
  val scalaCheckVersion = "1.18.1"

  // Legacy versions support Slf4J v1 for compatibility with older libs
  val Slf4jVersion = "2.0.16"
  val Slf4jLegacyVersion = "1.7.36"
  val LogbackVersion = "1.3.15"
  val LogbackLegacyVersion = "1.2.13"

  /**
   * Calculates the scalatest version in a format that is used for `org.scalatestplus` scalacheck artifacts
   *
   * @see
   * https://www.scalatest.org/user_guide/property_based_testing
   */
  private def scalaTestPlusScalaCheckVersion(version: String) =
    version.split('.').take(2).mkString("-")

  val scalaTestScalaCheckArtifact = s"scalacheck-${scalaTestPlusScalaCheckVersion(scalaCheckVersion)}"
  val scalaTestScalaCheckVersion = s"$ScalaTestVersion.0"
  val scalaTestMockitoVersion = "3.2.18.0"

  val CouchbaseVersion = "2.7.23"
  val Couchbase3Version = "3.6.0"
  val CouchbaseVersionForDocs = "2.7"

  val GoogleAuthVersion = "1.32.1"
  val JwtScalaVersion = "10.0.4"
  val Log4jVersion = "2.23.1"

  // Releases https://github.com/FasterXML/jackson-databind/releases
  // CVE issues https://github.com/FasterXML/jackson-databind/issues?utf8=%E2%9C%93&q=+label%3ACVE
  // This should align with the Jackson minor version used in Pekko 1.1.x
  // https://github.com/apache/pekko/blob/main/project/Dependencies.scala
  val JacksonVersion = "2.17.3"
  val JacksonDatabindDependencies = Seq(
    "com.fasterxml.jackson.core" % "jackson-core" % JacksonVersion,
    "com.fasterxml.jackson.core" % "jackson-databind" % JacksonVersion)

  // wiremock has very outdated, CVE vulnerable dependencies
  private val jettyVersion = "9.4.57.v20241219"
  private val guavaVersion = "33.4.0-jre"
  private val wireMockDependencies = Seq(
    "com.github.tomakehurst" % "wiremock-jre8" % "2.35.2" % Test,
    "org.eclipse.jetty" % "jetty-server" % jettyVersion % Test,
    "org.eclipse.jetty" % "jetty-servlet" % jettyVersion % Test,
    "org.eclipse.jetty" % "jetty-servlets" % jettyVersion % Test,
    "org.eclipse.jetty" % "jetty-webapp" % jettyVersion % Test,
    "org.eclipse.jetty" % "jetty-proxy" % jettyVersion % Test,
    "org.eclipse.jetty" % "jetty-alpn-server" % jettyVersion % Test,
    "org.eclipse.jetty" % "jetty-alpn-java-server" % jettyVersion % Test,
    "org.eclipse.jetty" % "jetty-alpn-openjdk8-server" % jettyVersion % Test,
    "org.eclipse.jetty" % "jetty-alpn-java-client" % jettyVersion % Test,
    "org.eclipse.jetty" % "jetty-alpn-openjdk8-client" % jettyVersion % Test,
    "org.eclipse.jetty.http2" % "http2-server" % jettyVersion % Test,
    "com.google.guava" % "guava" % guavaVersion % Test,
    "com.fasterxml.jackson.core" % "jackson-core" % JacksonVersion % Test,
    "com.fasterxml.jackson.core" % "jackson-annotations" % JacksonVersion % Test,
    "com.fasterxml.jackson.core" % "jackson-databind" % JacksonVersion % Test,
    "commons-io" % "commons-io" % "2.18.0" % Test,
    "commons-fileupload" % "commons-fileupload" % "1.5" % Test,
    "com.jayway.jsonpath" % "json-path" % "2.9.0" % Test)

  val CommonSettings = Seq(
    // These libraries are added to all modules via the `Common` AutoPlugin
    libraryDependencies ++= Seq(
      "org.apache.pekko" %% "pekko-stream" % PekkoVersion))

  val testkit = Seq(
    libraryDependencies := Seq(
      "org.scala-lang.modules" %% "scala-collection-compat" % "2.10.0",
      "org.apache.pekko" %% "pekko-stream" % PekkoVersion,
      "org.apache.pekko" %% "pekko-stream-testkit" % PekkoVersion,
      "org.apache.pekko" %% "pekko-slf4j" % PekkoVersion,
      "org.slf4j" % "slf4j-api" % Slf4jVersion,
      "ch.qos.logback" % "logback-classic" % LogbackVersion,
      "org.scalatest" %% "scalatest" % ScalaTestVersion,
      "com.dimafeng" %% "testcontainers-scala-scalatest" % TestContainersScalaTestVersion,
      "com.novocode" % "junit-interface" % "0.11",
      "junit" % "junit" % "4.13.2"))

  val Mockito = Seq(
    "org.mockito" % "mockito-core" % mockitoVersion % Test,
    // https://github.com/scalatest/scalatestplus-mockito/releases
    "org.scalatestplus" %% "mockito-4-11" % scalaTestMockitoVersion % Test)

  val Amqp = Seq(
    libraryDependencies ++= Seq(
      "com.rabbitmq" % "amqp-client" % "5.25.0",
      "org.scalatestplus" %% scalaTestScalaCheckArtifact % scalaTestScalaCheckVersion % Test) ++ Mockito)

  val AwsSpiPekkoHttp = Seq(
    libraryDependencies ++= Seq(
      "org.apache.pekko" %% "pekko-http" % PekkoHttpVersion,
      "software.amazon.awssdk" % "http-client-spi" % AwsSdk2Version,
      ("software.amazon.awssdk" % "dynamodb" % AwsSdk2Version % "it,test").excludeAll(
        ExclusionRule("software.amazon.awssdk", "netty-nio-client")),
      ("software.amazon.awssdk" % "kinesis" % AwsSdk2Version % "it,test").excludeAll(
        ExclusionRule("software.amazon.awssdk", "netty-nio-client")),
      ("software.amazon.awssdk" % "sns" % AwsSdk2Version % "it,test").excludeAll(
        ExclusionRule("software.amazon.awssdk", "netty-nio-client")),
      ("software.amazon.awssdk" % "sqs" % AwsSdk2Version % "it,test").excludeAll(
        ExclusionRule("software.amazon.awssdk", "netty-nio-client")),
      ("software.amazon.awssdk" % "s3" % AwsSdk2Version % "it,test").excludeAll(
        ExclusionRule("software.amazon.awssdk", "netty-nio-client")),
      ("software.amazon.awssdk" % "http-client-tests" % AwsSdk2Version % "it,test").excludeAll(
        ExclusionRule("software.amazon.awssdk", "netty-nio-client")),
      "com.dimafeng" %% "testcontainers-scala" % TestContainersScalaTestVersion % Test,
      "com.github.sbt.junit" % "jupiter-interface" % JupiterKeys.jupiterVersion.value % Test,
      "org.scalatest" %% "scalatest" % ScalaTestVersion % "it,test",
      "ch.qos.logback" % "logback-classic" % LogbackVersion % "it,test"))

  val AwsLambda = Seq(
    libraryDependencies ++= Seq(
      "org.apache.pekko" %% "pekko-http" % PekkoHttpVersion,
      ("software.amazon.awssdk" % "lambda" % AwsSdk2Version).excludeAll(
        ExclusionRule("software.amazon.awssdk", "apache-client"),
        ExclusionRule("software.amazon.awssdk", "netty-nio-client"))) ++ Mockito)

  val AzureStorageQueue = Seq(
    libraryDependencies ++= Seq(
      "com.microsoft.azure" % "azure-storage" % "8.6.6"))

  val CassandraVersionInDocs = "4.0"
  val CassandraDriverVersion = "4.18.1"
  val CassandraDriverVersionInDocs = "4.17"

  val Cassandra = Seq(
    libraryDependencies ++= JacksonDatabindDependencies ++ Seq(
      "org.apache.cassandra" % "java-driver-core" % CassandraDriverVersion,
      "io.netty" % "netty-handler" % NettyVersion,
      "org.apache.pekko" %% "pekko-discovery" % PekkoVersion % Provided))

  val Couchbase = Seq(
    libraryDependencies ++= Seq(
      "com.couchbase.client" % "java-client" % CouchbaseVersion,
      "io.reactivex" % "rxjava-reactive-streams" % "1.2.1",
      "org.apache.pekko" %% "pekko-discovery" % PekkoVersion % Provided,
      "org.apache.pekko" %% "pekko-http" % PekkoHttpVersion % Test,
      "com.fasterxml.jackson.core" % "jackson-databind" % JacksonVersion % Test,
      "com.fasterxml.jackson.module" %% "jackson-module-scala" % JacksonVersion % Test))

  val Couchbase3 = Seq(
    libraryDependencies ++= Seq(
      "com.couchbase.client" % "java-client" % Couchbase3Version,
      "org.apache.pekko" %% "pekko-discovery" % PekkoVersion % Provided,
      "org.apache.pekko" %% "pekko-http" % PekkoHttpVersion % Test,
      "com.fasterxml.jackson.core" % "jackson-databind" % JacksonVersion % Test,
      "com.fasterxml.jackson.module" %% "jackson-module-scala" % JacksonVersion % Test))

  val `Doc-examples` = Seq(
    libraryDependencies ++= Seq(
      "org.apache.pekko" %% "pekko-slf4j" % PekkoVersion,
      "org.apache.pekko" %% "pekko-stream-testkit" % PekkoVersion % Test,
      "org.apache.pekko" %% "pekko-connectors-kafka" % "1.1.0" % Test,
      "junit" % "junit" % "4.13.2" % Test,
      "org.scalatest" %% "scalatest" % ScalaTestVersion % Test))

  val DynamoDB = Seq(
    libraryDependencies ++= Seq(
      ("software.amazon.awssdk" % "dynamodb" % AwsSdk2Version).excludeAll(
        ExclusionRule("software.amazon.awssdk", "apache-client"),
        ExclusionRule("software.amazon.awssdk", "netty-nio-client")),
      "org.apache.pekko" %% "pekko-http" % PekkoHttpVersion))

  val Elasticsearch = Seq(
    libraryDependencies ++= Seq(
      "org.apache.pekko" %% "pekko-http" % PekkoHttpVersion,
      "org.apache.pekko" %% "pekko-http-spray-json" % PekkoHttpVersion,
      "org.slf4j" % "jcl-over-slf4j" % Slf4jVersion % Test) ++ JacksonDatabindDependencies)

  val File = Seq(
    libraryDependencies ++= Seq(
      "com.google.jimfs" % "jimfs" % "1.3.0" % Test))

  val avro4sVersion: Def.Initialize[String] = Def.setting {
    if (Common.isScala3.value) "5.0.9" else "4.1.1"
  }

  val AvroParquet = Seq(
    libraryDependencies ++= Seq(
      "org.apache.parquet" % "parquet-avro" % "1.15.0",
      "org.apache.avro" % "avro" % AvroVersion,
      ("org.apache.hadoop" % "hadoop-client" % "3.3.6" % Test).exclude("log4j", "log4j"),
      ("org.apache.hadoop" % "hadoop-common" % "3.3.6" % Test).exclude("log4j", "log4j"),
      "com.sksamuel.avro4s" %% "avro4s-core" % avro4sVersion.value % Test,
      "org.scalacheck" %% "scalacheck" % scalaCheckVersion % Test,
      "org.specs2" %% "specs2-core" % "4.20.9" % Test,
      "org.slf4j" % "slf4j-api" % Slf4jVersion % Test,
      "org.slf4j" % "log4j-over-slf4j" % Slf4jVersion % Test))

  val Ftp = Seq(
    libraryDependencies ++= Seq(
      "commons-net" % "commons-net" % "3.11.1",
      "com.hierynomus" % "sshj" % "0.39.0",
      "org.slf4j" % "slf4j-api" % Slf4jVersion % Test,
      "ch.qos.logback" % "logback-classic" % LogbackVersion % Test) ++ Mockito)

  val GeodeVersion = "1.15.1"
  val GeodeVersionForDocs = "115"

  val Geode = Seq(
    libraryDependencies ++= {
      Seq("geode-core", "geode-cq")
        .map("org.apache.geode" % _ % GeodeVersion) ++
      Seq(
        "com.fasterxml.jackson.datatype" % "jackson-datatype-joda" % JacksonVersion,
        "com.fasterxml.jackson.datatype" % "jackson-datatype-jsr310" % JacksonVersion,
        "org.apache.logging.log4j" % "log4j-to-slf4j" % "2.24.3" % Test,
        "org.slf4j" % "slf4j-api" % Slf4jVersion % Test,
        "ch.qos.logback" % "logback-classic" % LogbackVersion % Test) ++ JacksonDatabindDependencies ++
      (if (isScala3.value)
         Seq.empty // Equivalent and relevant shapeless functionality has been mainlined into Scala 3 language/stdlib
       else Seq(
         "com.chuusai" %% "shapeless" % "2.3.12"))
    })

  val GoogleCommon = Seq(
    libraryDependencies ++= Seq(
      "org.apache.pekko" %% "pekko-http" % PekkoHttpVersion,
      "org.apache.pekko" %% "pekko-http-spray-json" % PekkoHttpVersion,
      "com.github.jwt-scala" %% "jwt-json-common" % JwtScalaVersion,
      "com.google.auth" % "google-auth-library-credentials" % GoogleAuthVersion,
      "io.specto" % "hoverfly-java" % hoverflyVersion % Test) ++ Mockito)

  val GoogleBigQuery = Seq(
    libraryDependencies ++= Seq(
      "org.apache.pekko" %% "pekko-http" % PekkoHttpVersion,
      "org.apache.pekko" %% "pekko-http-jackson" % PekkoHttpVersion % Provided,
      "org.apache.pekko" %% "pekko-http-spray-json" % PekkoHttpVersion,
      "io.spray" %% "spray-json" % "1.3.6",
      "com.fasterxml.jackson.core" % "jackson-annotations" % JacksonVersion,
      "com.fasterxml.jackson.datatype" % "jackson-datatype-jsr310" % JacksonVersion % Test,
      "io.specto" % "hoverfly-java" % hoverflyVersion % Test) ++ Mockito)

  val ArrowVersion = "16.0.0"
  val GoogleBigQueryStorage = Seq(
    // see Pekko gRPC version in plugins.sbt
    libraryDependencies ++= Seq(
      // https://github.com/googleapis/java-bigquerystorage/tree/master/proto-google-cloud-bigquerystorage-v1
      "com.google.api.grpc" % "proto-google-cloud-bigquerystorage-v1" % "3.11.2" % "protobuf-src",
      "org.apache.avro" % "avro" % AvroVersion % "provided",
      "org.apache.arrow" % "arrow-vector" % ArrowVersion % "provided",
      "io.grpc" % "grpc-auth" % org.apache.pekko.grpc.gen.BuildInfo.grpcVersion,
      "com.google.protobuf" % "protobuf-java" % protobufJavaVersion % Runtime,
      "org.apache.pekko" %% "pekko-discovery" % PekkoVersion,
      "org.apache.pekko" %% "pekko-http-spray-json" % PekkoHttpVersion,
      "org.apache.pekko" %% "pekko-http-core" % PekkoHttpVersion,
      "org.apache.pekko" %% "pekko-http" % PekkoHttpVersion,
      "org.apache.pekko" %% "pekko-parsing" % PekkoHttpVersion,
      "org.apache.arrow" % "arrow-memory-netty" % ArrowVersion % Test,
      "org.slf4j" % "slf4j-api" % Slf4jVersion % Test,
      "ch.qos.logback" % "logback-classic" % LogbackVersion % Test) ++ Mockito)

  val GooglePubSub = Seq(
    libraryDependencies ++= Seq(
      "org.apache.pekko" %% "pekko-http" % PekkoHttpVersion,
      "org.apache.pekko" %% "pekko-http-spray-json" % PekkoHttpVersion) ++
    Mockito ++ wireMockDependencies)

  val GooglePubSubGrpc = Seq(
    // see Pekko gRPC version in plugins.sbt
    libraryDependencies ++= Seq(
      // https://github.com/googleapis/java-pubsub/tree/master/proto-google-cloud-pubsub-v1/
      "com.google.cloud" % "google-cloud-pubsub" % "1.136.1" % "protobuf-src",
      "io.grpc" % "grpc-auth" % org.apache.pekko.grpc.gen.BuildInfo.grpcVersion,
      "com.google.auth" % "google-auth-library-oauth2-http" % GoogleAuthVersion,
      "com.google.protobuf" % "protobuf-java" % protobufJavaVersion % Runtime,
      // pull in Pekko Discovery for our Pekko version
      "org.apache.pekko" %% "pekko-discovery" % PekkoVersion))

  val GoogleFcm = Seq(
    libraryDependencies ++= Seq(
      "org.apache.pekko" %% "pekko-http" % PekkoHttpVersion,
      "org.apache.pekko" %% "pekko-http-spray-json" % PekkoHttpVersion) ++ Mockito)

  val GoogleStorage = Seq(
    libraryDependencies ++= Seq(
      "org.apache.pekko" %% "pekko-http" % PekkoHttpVersion,
      "org.apache.pekko" %% "pekko-http-spray-json" % PekkoHttpVersion,
      "io.specto" % "hoverfly-java" % hoverflyVersion % Test) ++ Mockito)

  val HBase = {
    val hbaseVersion = "1.4.14"
    val hadoopVersion = "2.7.7"
    Seq(
      libraryDependencies ++= Seq(
        ("org.apache.hbase" % "hbase-shaded-client" % hbaseVersion).exclude("log4j", "log4j").exclude("org.slf4j",
          "slf4j-log4j12"),
        ("org.apache.hbase" % "hbase-common" % hbaseVersion).exclude("log4j", "log4j").exclude("org.slf4j",
          "slf4j-log4j12"),
        ("org.apache.hadoop" % "hadoop-common" % hadoopVersion).exclude("log4j", "log4j").exclude("org.slf4j",
          "slf4j-log4j12"),
        ("org.apache.hadoop" % "hadoop-mapreduce-client-core" % hadoopVersion).exclude("log4j", "log4j").exclude(
          "org.slf4j", "slf4j-log4j12"),
        "org.slf4j" % "log4j-over-slf4j" % Slf4jVersion % Test))
  }

  val HadoopVersion = "3.3.6"
  val Hdfs = Seq(
    libraryDependencies ++= Seq(
      ("org.apache.hadoop" % "hadoop-client" % HadoopVersion).exclude("log4j", "log4j").exclude("org.slf4j",
        "slf4j-log4j12"),
      "org.typelevel" %% "cats-core" % "2.13.0",
      ("org.apache.hadoop" % "hadoop-hdfs" % HadoopVersion % Test).exclude("log4j", "log4j").exclude("org.slf4j",
        "slf4j-log4j12"),
      ("org.apache.hadoop" % "hadoop-common" % HadoopVersion % Test).exclude("log4j", "log4j").exclude("org.slf4j",
        "slf4j-log4j12"),
      ("org.apache.hadoop" % "hadoop-minicluster" % HadoopVersion % Test).exclude("log4j", "log4j").exclude("org.slf4j",
        "slf4j-log4j12"),
      "org.slf4j" % "log4j-over-slf4j" % Slf4jVersion % Test) ++ Mockito)

  val HuaweiPushKit = Seq(
    libraryDependencies ++= Seq(
      "org.apache.pekko" %% "pekko-http" % PekkoHttpVersion,
      "org.apache.pekko" %% "pekko-http-spray-json" % PekkoHttpVersion,
      "com.github.jwt-scala" %% "jwt-json-common" % JwtScalaVersion) ++ Mockito)

  val InfluxDB = Seq(
    libraryDependencies ++= Seq(
      "org.influxdb" % "influxdb-java" % InfluxDBJavaVersion))

  val IronMq = Seq(
    libraryDependencies ++= Seq(
      "org.apache.pekko" %% "pekko-http" % PekkoHttpVersion,
      "org.mdedetrich" %% "pekko-stream-circe" % PekkoStreamsCirceVersion,
      "org.mdedetrich" %% "pekko-http-circe" % PekkoStreamsCirceVersion))

  val JakartaMs = {
    val artemisVersion = "2.19.1"
    Seq(
      libraryDependencies ++= Seq(
        "jakarta.jms" % "jakarta.jms-api" % "3.0.0" % Provided,
        "com.ibm.mq" % "com.ibm.mq.jakarta.client" % "9.4.1.1" % Test,
        "org.apache.activemq" % "artemis-server" % artemisVersion % Test,
        "org.apache.activemq" % "artemis-jakarta-client" % artemisVersion % Test,
        "org.apache.activemq" % "artemis-junit" % artemisVersion % Test,
        "com.github.pjfanning" % "jakartamswrapper" % "0.1.0" % Test) ++ Mockito)
  }

  val Jms = Seq(
    libraryDependencies ++= Seq(
      "javax.jms" % "javax.jms-api" % "2.0.1" % Provided,
      "com.ibm.mq" % "com.ibm.mq.allclient" % "9.4.1.1" % Test,
      "org.apache.activemq" % "activemq-broker" % "5.16.7" % Test,
      "org.apache.activemq" % "activemq-client" % "5.16.7" % Test,
      "io.github.sullis" %% "jms-testkit" % "1.0.4" % Test,
      "com.github.pjfanning" % "jmswrapper" % "0.1.0" % Test) ++ Mockito)

  val JsonStreaming = Seq(
    libraryDependencies ++= Seq(
      "com.github.jsurfer" % "jsurfer-jackson" % "1.6.5") ++ JacksonDatabindDependencies)

  val Kinesis = Seq(
    libraryDependencies ++= Seq(
      "org.apache.pekko" %% "pekko-http" % PekkoHttpVersion,
      "software.amazon.awssdk" % "kinesis" % AwsSdk2Version,
      "software.amazon.awssdk" % "firehose" % AwsSdk2Version,
      "software.amazon.kinesis" % "amazon-kinesis-client" % "3.0.1").map(
      _.excludeAll(
        ExclusionRule("software.amazon.awssdk", "apache-client"),
        ExclusionRule("software.amazon.awssdk", "netty-nio-client"))) ++ Seq(
      "org.slf4j" % "slf4j-api" % Slf4jVersion % Test,
      "ch.qos.logback" % "logback-classic" % LogbackVersion % Test) ++ Mockito)

  val KuduVersion = "1.17.1"
  val Kudu = Seq(
    libraryDependencies ++= Seq(
      "org.apache.kudu" % "kudu-client" % KuduVersion,
      "org.apache.logging.log4j" % "log4j-to-slf4j" % Log4jVersion % Test))

  val MongoDb = Seq(
    crossScalaVersions -= Scala3,
    libraryDependencies ++= Seq(
      "org.mongodb.scala" %% "mongo-scala-driver" % "5.3.1"))

  val Mqtt = Seq(
    libraryDependencies ++= Seq(
      "org.eclipse.paho" % "org.eclipse.paho.client.mqttv3" % "1.2.5"))

  val MqttStreaming = Seq(
    libraryDependencies ++= Seq(
      "org.apache.pekko" %% "pekko-actor-typed" % PekkoVersion,
      "org.apache.pekko" %% "pekko-actor-testkit-typed" % PekkoVersion % Test,
      "org.apache.pekko" %% "pekko-stream-typed" % PekkoVersion,
      "org.apache.pekko" %% "pekko-stream-testkit" % PekkoVersion % Test))

  val OrientDB = Seq(
    libraryDependencies ++= JacksonDatabindDependencies ++ Seq(
      ("com.orientechnologies" % "orientdb-graphdb" % "3.2.37")
        .exclude("com.tinkerpop.blueprints", "blueprints-core"),
      "com.orientechnologies" % "orientdb-object" % "3.2.37"))

  val PravegaVersion = "0.13.0"
  val PravegaVersionForDocs = "latest"

  val Pravega = {
    Seq(
      libraryDependencies ++= Seq(
        "io.pravega" % "pravega-client" % PravegaVersion,
        "org.slf4j" % "slf4j-api" % Slf4jVersion % Test,
        "org.slf4j" % "log4j-over-slf4j" % Slf4jVersion % Test))
  }

  val Reference = Seq(
    // connector specific library dependencies and resolver settings
    libraryDependencies ++= Seq(
    ))

  val S3 = Seq(
    libraryDependencies ++= Seq(
      "org.apache.pekko" %% "pekko-http" % PekkoHttpVersion,
      "org.apache.pekko" %% "pekko-http-xml" % PekkoHttpVersion,
      "software.amazon.awssdk" % "auth" % AwsSdk2Version,
      // in-memory filesystem for file related tests
      "com.google.jimfs" % "jimfs" % "1.3.0" % Test,
      "org.scalacheck" %% "scalacheck" % scalaCheckVersion % Test,
      "org.scalatestplus" %% scalaTestScalaCheckArtifact % scalaTestScalaCheckVersion % Test) ++
    wireMockDependencies)

  val SpringWeb = {
    val SpringVersion = "5.3.39"
    val SpringBootVersion = "2.7.18"
    Seq(
      libraryDependencies ++= Seq(
        "org.springframework" % "spring-core" % SpringVersion,
        "org.springframework" % "spring-context" % SpringVersion,
        "org.springframework.boot" % "spring-boot-autoconfigure" % SpringBootVersion, // TODO should this be provided?
        "org.springframework.boot" % "spring-boot-configuration-processor" % SpringBootVersion % Optional,
        // for examples
        "org.springframework.boot" % "spring-boot-starter-web" % SpringBootVersion % Test))
  }

  val SlickVersion = "3.5.1"
  val Slick = Seq(
    // Transitive dependency `scala-reflect` to avoid `NoClassDefFoundError`.
    // See: https://github.com/slick/slick/issues/2933
    libraryDependencies ++= (CrossVersion.partialVersion(scalaVersion.value) match {
      case Some((2, _)) => Seq("org.scala-lang" % "scala-reflect" % scalaVersion.value)
      case _            => Nil
    }),
    libraryDependencies ++= Seq(
      "com.typesafe.slick" %% "slick" % SlickVersion,
      "com.typesafe.slick" %% "slick-hikaricp" % SlickVersion,
      "ch.qos.logback" % "logback-classic" % LogbackVersion % Test,
      "com.h2database" % "h2" % "2.2.224" % Test))

  val Eventbridge = Seq(
    libraryDependencies ++= Seq(
      ("software.amazon.awssdk" % "eventbridge" % AwsSdk2Version).excludeAll(
        ExclusionRule("software.amazon.awssdk", "apache-client"),
        ExclusionRule("software.amazon.awssdk", "netty-nio-client")),
      "org.apache.pekko" %% "pekko-http" % PekkoHttpVersion) ++ Mockito)

  val Sns = Seq(
    libraryDependencies ++= Seq(
      ("software.amazon.awssdk" % "sns" % AwsSdk2Version).excludeAll(
        ExclusionRule("software.amazon.awssdk", "apache-client"),
        ExclusionRule("software.amazon.awssdk", "netty-nio-client")),
      "org.apache.pekko" %% "pekko-http" % PekkoHttpVersion) ++ Mockito)

  val SolrjVersion = "8.11.4"
  val SolrVersionForDocs = "8_11"

  val Solr = Seq(
    libraryDependencies ++= Seq(
      "org.apache.solr" % "solr-solrj" % SolrjVersion,
      ("org.apache.solr" % "solr-test-framework" % SolrjVersion % Test).exclude("org.apache.logging.log4j",
        "log4j-slf4j-impl"),
      "org.slf4j" % "log4j-over-slf4j" % Slf4jLegacyVersion % Test),
    dependencyOverrides ++= Seq(
      "org.slf4j" % "slf4j-api" % Slf4jLegacyVersion,
      "ch.qos.logback" % "logback-classic" % LogbackLegacyVersion))

  val Sqs = Seq(
    libraryDependencies ++= Seq(
      ("software.amazon.awssdk" % "sqs" % AwsSdk2Version).excludeAll(
        ExclusionRule("software.amazon.awssdk", "apache-client"),
        ExclusionRule("software.amazon.awssdk", "netty-nio-client")),
      "org.apache.pekko" %% "pekko-http" % PekkoHttpVersion,
      "org.mockito" % "mockito-inline" % mockitoVersion % Test) ++ Mockito)

  val Sse = Seq(
    libraryDependencies ++= Seq(
      "org.apache.pekko" %% "pekko-http" % PekkoHttpVersion,
      "org.apache.pekko" %% "pekko-http-testkit" % PekkoHttpVersion % Test))

  val UnixDomainSocket = Seq(
    libraryDependencies ++= Seq(
      "com.github.jnr" % "jffi" % "1.3.13", // classifier "complete", // Is the classifier needed anymore?
      "com.github.jnr" % "jnr-unixsocket" % "0.38.23"))

  val Xml = Seq(
    libraryDependencies ++= Seq(
      "com.fasterxml" % "aalto-xml" % "1.3.3"))

}<|MERGE_RESOLUTION|>--- conflicted
+++ resolved
@@ -27,13 +27,8 @@
   val InfluxDBJavaVersion = "2.23"
 
   val AvroVersion = "1.11.4"
-<<<<<<< HEAD
   val AwsSdk2Version = "2.30.21"
-  val NettyVersion = "4.1.117.Final"
-=======
-  val AwsSdk2Version = "2.30.16"
   val NettyVersion = "4.1.118.Final"
->>>>>>> 550470a4
   // Sync with plugins.sbt
   val PekkoGrpcBinaryVersion = "1.1"
   val PekkoHttpVersion = PekkoHttpDependency.version
