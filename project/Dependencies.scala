--- conflicted
+++ resolved
@@ -447,13 +447,8 @@
     wireMockDependencies)
 
   val SpringWeb = {
-<<<<<<< HEAD
     val SpringVersion = "7.0.1"
-    val SpringBootVersion = "3.5.8"
-=======
-    val SpringVersion = "6.2.14"
     val SpringBootVersion = "4.0.0"
->>>>>>> b7411f2a
     Seq(
       libraryDependencies ++= Seq(
         "org.springframework" % "spring-core" % SpringVersion,
