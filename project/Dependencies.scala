--- conflicted
+++ resolved
@@ -33,15 +33,9 @@
   val PekkoGrpcBinaryVersion = "1.0"
   val PekkoHttpVersion = PekkoHttpDependency.version
   val PekkoHttpBinaryVersion = "1.0"
-<<<<<<< HEAD
   val ScalaTestVersion = "3.2.17"
-  val TestContainersScalaTestVersion = "0.40.14"
+  val TestContainersScalaTestVersion = "0.41.0"
   val mockitoVersion = "4.11.0" // check even https://github.com/scalatest/scalatestplus-mockito/releases
-=======
-  val ScalaTestVersion = "3.2.14"
-  val TestContainersScalaTestVersion = "0.41.0"
-  val mockitoVersion = "4.2.0" // check even https://github.com/scalatest/scalatestplus-mockito/releases
->>>>>>> 838dcca3
   val protobufJavaVersion = "3.21.12"
   val hoverflyVersion = "0.14.1"
   val scalaCheckVersion = "1.17.0"
