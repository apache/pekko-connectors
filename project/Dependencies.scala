--- conflicted
+++ resolved
@@ -15,13 +15,8 @@
 
   val CronBuild = sys.env.get("GITHUB_EVENT_NAME").contains("schedule")
 
-<<<<<<< HEAD
-  val Scala213 = "2.13.12" // update even in link-validator.conf
+  val Scala213 = "2.13.13" // update even in link-validator.conf
   val Scala212 = "2.12.19"
-=======
-  val Scala213 = "2.13.13" // update even in link-validator.conf
-  val Scala212 = "2.12.18"
->>>>>>> ba44e705
   val Scala3 = "3.3.1"
   val ScalaVersions = Seq(Scala213, Scala212, Scala3)
 
