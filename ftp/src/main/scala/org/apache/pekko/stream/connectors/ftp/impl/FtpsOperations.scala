--- conflicted
+++ resolved
@@ -31,14 +31,12 @@
     Try {
       connectionSettings.proxy.foreach(ftpClient.setProxy)
 
-<<<<<<< HEAD
       connectionSettings.keyManager.foreach(ftpClient.setKeyManager)
       connectionSettings.trustManager.foreach(ftpClient.setTrustManager)
-=======
+
       if (ftpClient.getAutodetectUTF8() != connectionSettings.autodetectUTF8) {
         ftpClient.setAutodetectUTF8(connectionSettings.autodetectUTF8)
       }
->>>>>>> 784827a8
 
       ftpClient.connect(connectionSettings.host, connectionSettings.port)
 
